--- conflicted
+++ resolved
@@ -92,12 +92,9 @@
 extern crate hash;
 extern crate triehash;
 extern crate kvdb;
-<<<<<<< HEAD
 extern crate kvdb_memorydb;
 extern crate kvdb_rocksdb;
-=======
 extern crate memory_cache;
->>>>>>> d1c9acf4
 
 #[cfg(feature = "ipc")]
 extern crate ethcore_ipc as ipc;
