// Copyright 2015-2017 Parity Technologies (UK) Ltd.
// This file is part of Parity.

// Parity is free software: you can redistribute it and/or modify
// it under the terms of the GNU General Public License as published by
// the Free Software Foundation, either version 3 of the License, or
// (at your option) any later version.

// Parity is distributed in the hope that it will be useful,
// but WITHOUT ANY WARRANTY; without even the implied warranty of
// MERCHANTABILITY or FITNESS FOR A PARTICULAR PURPOSE.  See the
// GNU General Public License for more details.

// You should have received a copy of the GNU General Public License
// along with Parity.  If not, see <http://www.gnu.org/licenses/>.

//! Blockchain block.

use std::cmp;
use std::sync::Arc;
use std::collections::HashSet;
use hash::{keccak, KECCAK_NULL_RLP, KECCAK_EMPTY_LIST_RLP};
use triehash::ordered_trie_root;

use rlp::{UntrustedRlp, RlpStream, Encodable, Decodable, DecoderError, encode_list};
use ethereum_types::{H256, U256, Address, Bloom};
use bytes::Bytes;
use unexpected::{Mismatch, OutOfBounds};

use vm::{EnvInfo, LastHashes};
use engines::EthEngine;
use error::{Error, BlockError};
use factory::Factories;
use header::{Header, Seal};
use receipt::{Receipt, TransactionOutcome};
use state::State;
use state_db::StateDB;
use trace::Tracing;
use transaction::{UnverifiedTransaction, SignedTransaction, Error as TransactionError};
use verification::PreverifiedBlock;
use views::BlockView;

/// A block, encoded as it is on the block chain.
#[derive(Default, Debug, Clone, PartialEq)]
pub struct Block {
	/// The header of this block.
	pub header: Header,
	/// The transactions in this block.
	pub transactions: Vec<UnverifiedTransaction>,
	/// The uncles of this block.
	pub uncles: Vec<Header>,
}

impl Block {
	/// Returns true if the given bytes form a valid encoding of a block in RLP.
	pub fn is_good(b: &[u8]) -> bool {
		UntrustedRlp::new(b).as_val::<Block>().is_ok()
	}

	/// Get the RLP-encoding of the block with or without the seal.
	pub fn rlp_bytes(&self, seal: Seal) -> Bytes {
		let mut block_rlp = RlpStream::new_list(3);
		self.header.stream_rlp(&mut block_rlp, seal);
		block_rlp.append_list(&self.transactions);
		block_rlp.append_list(&self.uncles);
		block_rlp.out()
	}
}

impl Decodable for Block {
	fn decode(rlp: &UntrustedRlp) -> Result<Self, DecoderError> {
		if rlp.as_raw().len() != rlp.payload_info()?.total() {
			return Err(DecoderError::RlpIsTooBig);
		}
		if rlp.item_count()? != 3 {
			return Err(DecoderError::RlpIncorrectListLen);
		}
		Ok(Block {
			header: rlp.val_at(0)?,
			transactions: rlp.list_at(1)?,
			uncles: rlp.list_at(2)?,
		})
	}
}

/// An internal type for a block's common elements.
#[derive(Clone)]
pub struct ExecutedBlock {
	header: Header,
	transactions: Vec<SignedTransaction>,
	uncles: Vec<Header>,
	receipts: Vec<Receipt>,
	transactions_set: HashSet<H256>,
	state: State<StateDB>,
	traces: Tracing,
	last_hashes: Arc<LastHashes>,
}

impl ExecutedBlock {
	/// Create a new block from the given `state`.
	fn new(state: State<StateDB>, last_hashes: Arc<LastHashes>, tracing: bool) -> ExecutedBlock {
		ExecutedBlock {
			header: Default::default(),
			transactions: Default::default(),
			uncles: Default::default(),
			receipts: Default::default(),
			transactions_set: Default::default(),
			state: state,
			traces: if tracing {
				Tracing::enabled()
			} else {
				Tracing::Disabled
			},
			last_hashes: last_hashes,
		}
	}

	/// Get the environment info concerning this block.
	pub fn env_info(&self) -> EnvInfo {
		// TODO: memoise.
		EnvInfo {
			number: self.header.number(),
			author: self.header.author().clone(),
			timestamp: self.header.timestamp(),
			difficulty: self.header.difficulty().clone(),
			last_hashes: self.last_hashes.clone(),
			gas_used: self.receipts.last().map_or(U256::zero(), |r| r.gas_used),
			gas_limit: self.header.gas_limit().clone(),
		}
	}

	/// Get mutable access to a state.
	pub fn state_mut(&mut self) -> &mut State<StateDB> {
		&mut self.state
	}

	/// Get mutable reference to traces.
	pub fn traces_mut(&mut self) -> &mut Tracing {
		&mut self.traces
	}
}

/// Trait for a object that is a `ExecutedBlock`.
pub trait IsBlock {
	/// Get the `ExecutedBlock` associated with this object.
	fn block(&self) -> &ExecutedBlock;

	/// Get the base `Block` object associated with this.
	fn to_base(&self) -> Block {
		Block {
			header: self.header().clone(),
			transactions: self.transactions().iter().cloned().map(Into::into).collect(),
			uncles: self.uncles().to_vec(),
		}
	}

	/// Get the header associated with this object's block.
	fn header(&self) -> &Header { &self.block().header }

	/// Get the final state associated with this object's block.
	fn state(&self) -> &State<StateDB> { &self.block().state }

	/// Get all information on transactions in this block.
	fn transactions(&self) -> &[SignedTransaction] { &self.block().transactions }

	/// Get all information on receipts in this block.
	fn receipts(&self) -> &[Receipt] { &self.block().receipts }

	/// Get all information concerning transaction tracing in this block.
	fn traces(&self) -> &Tracing { &self.block().traces }

	/// Get all uncles in this block.
	fn uncles(&self) -> &[Header] { &self.block().uncles }

	/// Get tracing enabled flag for this block.
	fn tracing_enabled(&self) -> bool { self.block().traces.is_enabled() }
}

/// Trait for a object that has a state database.
pub trait Drain {
	/// Drop this object and return the underlying database.
	fn drain(self) -> StateDB;
}

impl IsBlock for ExecutedBlock {
	fn block(&self) -> &ExecutedBlock { self }
}

impl ::parity_machine::LiveBlock for ExecutedBlock {
	type Header = Header;

	fn header(&self) -> &Header {
		&self.header
	}

	fn uncles(&self) -> &[Header] {
		&self.uncles
	}
}

impl ::parity_machine::Transactions for ExecutedBlock {
	type Transaction = SignedTransaction;

	fn transactions(&self) -> &[SignedTransaction] {
		&self.transactions
	}
}

/// Block that is ready for transactions to be added.
///
/// It's a bit like a Vec<Transaction>, except that whenever a transaction is pushed, we execute it and
/// maintain the system `state()`. We also archive execution receipts in preparation for later block creation.
pub struct OpenBlock<'x> {
	block: ExecutedBlock,
	engine: &'x EthEngine,
}

/// Just like `OpenBlock`, except that we've applied `Engine::on_close_block`, finished up the non-seal header fields,
/// and collected the uncles.
///
/// There is no function available to push a transaction.
#[derive(Clone)]
pub struct ClosedBlock {
	block: ExecutedBlock,
	uncle_bytes: Bytes,
	unclosed_state: State<StateDB>,
}

/// Just like `ClosedBlock` except that we can't reopen it and it's faster.
///
/// We actually store the post-`Engine::on_close_block` state, unlike in `ClosedBlock` where it's the pre.
#[derive(Clone)]
pub struct LockedBlock {
	block: ExecutedBlock,
	uncle_bytes: Bytes,
}

/// A block that has a valid seal.
///
/// The block's header has valid seal arguments. The block cannot be reversed into a `ClosedBlock` or `OpenBlock`.
pub struct SealedBlock {
	block: ExecutedBlock,
	uncle_bytes: Bytes,
}

impl<'x> OpenBlock<'x> {
	/// Create a new `OpenBlock` ready for transaction pushing.
	pub fn new(
		engine: &'x EthEngine,
		factories: Factories,
		tracing: bool,
		db: StateDB,
		parent: &Header,
		last_hashes: Arc<LastHashes>,
		author: Address,
		gas_range_target: (U256, U256),
		extra_data: Bytes,
		is_epoch_begin: bool,
	) -> Result<Self, Error> {
		let number = parent.number() + 1;
		let state = State::from_existing(db, parent.state_root().clone(), engine.account_start_nonce(number), factories)?;
		let mut r = OpenBlock {
			block: ExecutedBlock::new(state, last_hashes, tracing),
			engine: engine,
		};

		r.block.header.set_parent_hash(parent.hash());
		r.block.header.set_number(number);
		r.block.header.set_author(author);
		r.block.header.set_timestamp_now(parent.timestamp());
		r.block.header.set_extra_data(extra_data);
		r.block.header.note_dirty();

		let gas_floor_target = cmp::max(gas_range_target.0, engine.params().min_gas_limit);
		let gas_ceil_target = cmp::max(gas_range_target.1, gas_floor_target);

		engine.machine().populate_from_parent(&mut r.block.header, parent, gas_floor_target, gas_ceil_target);
		engine.populate_from_parent(&mut r.block.header, parent);

		engine.machine().on_new_block(&mut r.block)?;
		engine.on_new_block(&mut r.block, is_epoch_begin)?;

		Ok(r)
	}

	/// Alter the timestamp of the block.
	pub fn set_timestamp(&mut self, timestamp: u64) { self.block.header.set_timestamp(timestamp); }

	/// Removes block gas limit.
	pub fn remove_gas_limit(&mut self) {
		self.block.header.set_gas_limit(U256::max_value());
	}

	/// Add an uncle to the block, if possible.
	///
	/// NOTE Will check chain constraints and the uncle number but will NOT check
	/// that the header itself is actually valid.
	pub fn push_uncle(&mut self, valid_uncle_header: Header) -> Result<(), BlockError> {
		let max_uncles = self.engine.maximum_uncle_count(self.block.header().number());
		if self.block.uncles.len() + 1 > max_uncles {
			return Err(BlockError::TooManyUncles(OutOfBounds{
				min: None,
				max: Some(max_uncles),
				found: self.block.uncles.len() + 1,
			}));
		}
		// TODO: check number
		// TODO: check not a direct ancestor (use last_hashes for that)
		self.block.uncles.push(valid_uncle_header);
		Ok(())
	}

	/// Get the environment info concerning this block.
	pub fn env_info(&self) -> EnvInfo {
		self.block.env_info()
	}

	/// Push a transaction into the block.
	///
	/// If valid, it will be executed, and archived together with the receipt.
	pub fn push_transaction(&mut self, t: SignedTransaction, h: Option<H256>) -> Result<&Receipt, Error> {
		if self.block.transactions_set.contains(&t.hash()) {
			return Err(TransactionError::AlreadyImported.into());
		}

		let env_info = self.env_info();
		let outcome = self.block.state.apply(&env_info, self.engine.machine(), &t, self.block.traces.is_enabled())?;

		self.block.transactions_set.insert(h.unwrap_or_else(||t.hash()));
		self.block.transactions.push(t.into());
		if let Tracing::Enabled(ref mut traces) = self.block.traces {
			traces.push(outcome.trace.into());
		}
		self.block.receipts.push(outcome.receipt);
		Ok(self.block.receipts.last().expect("receipt just pushed; qed"))
	}

	/// Push transactions onto the block.
	pub fn push_transactions(&mut self, transactions: &[SignedTransaction]) -> Result<(), Error> {
		push_transactions(self, transactions)
	}

	/// Populate self from a header.
	fn populate_from(&mut self, header: &Header) {
		self.block.header.set_difficulty(*header.difficulty());
		self.block.header.set_gas_limit(*header.gas_limit());
		self.block.header.set_timestamp(header.timestamp());
		self.block.header.set_author(*header.author());
		self.block.header.set_uncles_hash(*header.uncles_hash());
		self.block.header.set_transactions_root(*header.transactions_root());
		// TODO: that's horrible. set only for backwards compatibility
		if header.extra_data().len() > self.engine.maximum_extra_data_size() {
			warn!("Couldn't set extradata. Ignoring.");
		} else {
			self.block.header.set_extra_data(header.extra_data().clone());
		}
	}

	/// Turn this into a `ClosedBlock`.
	pub fn close(self) -> ClosedBlock {
		let mut s = self;

		let unclosed_state = s.block.state.clone();

		if let Err(e) = s.engine.on_close_block(&mut s.block) {
			warn!("Encountered error on closing the block: {}", e);
		}

		if let Err(e) = s.block.state.commit() {
			warn!("Encountered error on state commit: {}", e);
		}
		s.block.header.set_transactions_root(ordered_trie_root(s.block.transactions.iter().map(|e| e.rlp_bytes())));
		let uncle_bytes = encode_list(&s.block.uncles).into_vec();
		s.block.header.set_uncles_hash(keccak(&uncle_bytes));
		s.block.header.set_state_root(s.block.state.root().clone());
		s.block.header.set_receipts_root(ordered_trie_root(s.block.receipts.iter().map(|r| r.rlp_bytes())));
		s.block.header.set_log_bloom(s.block.receipts.iter().fold(Bloom::zero(), |mut b, r| {b = &b | &r.log_bloom; b})); //TODO: use |= operator
		s.block.header.set_gas_used(s.block.receipts.last().map_or(U256::zero(), |r| r.gas_used));

		ClosedBlock {
			block: s.block,
			uncle_bytes,
			unclosed_state,
		}
	}

	/// Turn this into a `LockedBlock`.
	pub fn close_and_lock(self) -> LockedBlock {
		let mut s = self;

		if let Err(e) = s.engine.on_close_block(&mut s.block) {
			warn!("Encountered error on closing the block: {}", e);
		}

		if let Err(e) = s.block.state.commit() {
			warn!("Encountered error on state commit: {}", e);
		}
		if s.block.header.transactions_root().is_zero() || s.block.header.transactions_root() == &KECCAK_NULL_RLP {
			s.block.header.set_transactions_root(ordered_trie_root(s.block.transactions.iter().map(|e| e.rlp_bytes())));
		}
		let uncle_bytes = encode_list(&s.block.uncles).into_vec();
		if s.block.header.uncles_hash().is_zero() || s.block.header.uncles_hash() == &KECCAK_EMPTY_LIST_RLP {
			s.block.header.set_uncles_hash(keccak(&uncle_bytes));
		}
		if s.block.header.receipts_root().is_zero() || s.block.header.receipts_root() == &KECCAK_NULL_RLP {
			s.block.header.set_receipts_root(ordered_trie_root(s.block.receipts.iter().map(|r| r.rlp_bytes())));
		}

		s.block.header.set_state_root(s.block.state.root().clone());
		s.block.header.set_log_bloom(s.block.receipts.iter().fold(Bloom::zero(), |mut b, r| {b = &b | &r.log_bloom; b})); //TODO: use |= operator
		s.block.header.set_gas_used(s.block.receipts.last().map_or(U256::zero(), |r| r.gas_used));

		LockedBlock {
			block: s.block,
			uncle_bytes,
		}
	}

	#[cfg(test)]
	/// Return mutable block reference. To be used in tests only.
	pub fn block_mut(&mut self) -> &mut ExecutedBlock { &mut self.block }
}

impl<'x> IsBlock for OpenBlock<'x> {
	fn block(&self) -> &ExecutedBlock { &self.block }
}

impl<'x> IsBlock for ClosedBlock {
	fn block(&self) -> &ExecutedBlock { &self.block }
}

impl<'x> IsBlock for LockedBlock {
	fn block(&self) -> &ExecutedBlock { &self.block }
}

impl ClosedBlock {
	/// Get the hash of the header without seal arguments.
	pub fn hash(&self) -> H256 { self.header().rlp_keccak(Seal::Without) }

	/// Turn this into a `LockedBlock`, unable to be reopened again.
	pub fn lock(self) -> LockedBlock {
		LockedBlock {
			block: self.block,
			uncle_bytes: self.uncle_bytes,
		}
	}

	/// Given an engine reference, reopen the `ClosedBlock` into an `OpenBlock`.
	pub fn reopen(self, engine: &EthEngine) -> OpenBlock {
		// revert rewards (i.e. set state back at last transaction's state).
		let mut block = self.block;
		block.state = self.unclosed_state;
		OpenBlock {
			block: block,
			engine: engine,
		}
	}
}

impl LockedBlock {
	/// Get the hash of the header without seal arguments.
	pub fn hash(&self) -> H256 { self.header().rlp_keccak(Seal::Without) }

	/// Provide a valid seal in order to turn this into a `SealedBlock`.
	///
	/// NOTE: This does not check the validity of `seal` with the engine.
	pub fn seal(self, engine: &EthEngine, seal: Vec<Bytes>) -> Result<SealedBlock, BlockError> {
		let expected_seal_fields = engine.seal_fields(self.header());
		let mut s = self;
		if seal.len() != expected_seal_fields {
			return Err(BlockError::InvalidSealArity(
				Mismatch { expected: expected_seal_fields, found: seal.len() }));
		}
		s.block.header.set_seal(seal);
		Ok(SealedBlock { block: s.block, uncle_bytes: s.uncle_bytes })
	}

	/// Provide a valid seal in order to turn this into a `SealedBlock`.
	/// This does check the validity of `seal` with the engine.
	/// Returns the `ClosedBlock` back again if the seal is no good.
	pub fn try_seal(
		self,
		engine: &EthEngine,
		seal: Vec<Bytes>,
	) -> Result<SealedBlock, (Error, LockedBlock)> {
		let mut s = self;
		s.block.header.set_seal(seal);

		// TODO: passing state context to avoid engines owning it?
		match engine.verify_local_seal(&s.block.header) {
			Err(e) => Err((e, s)),
			_ => Ok(SealedBlock { block: s.block, uncle_bytes: s.uncle_bytes }),
		}
	}

	/// Remove state root from transaction receipts to make them EIP-98 compatible.
	pub fn strip_receipts(self) -> LockedBlock {
		let mut block = self;
		for receipt in &mut block.block.receipts {
			receipt.outcome = TransactionOutcome::Unknown;
		}
		block.block.header.set_receipts_root(ordered_trie_root(block.block.receipts.iter().map(|r| r.rlp_bytes())));
		block
	}
}

impl Drain for LockedBlock {
	/// Drop this object and return the underlieing database.
	fn drain(self) -> StateDB {
		self.block.state.drop().1
	}
}

impl SealedBlock {
	/// Get the RLP-encoding of the block.
	pub fn rlp_bytes(&self) -> Bytes {
		let mut block_rlp = RlpStream::new_list(3);
		self.block.header.stream_rlp(&mut block_rlp, Seal::With);
		block_rlp.append_list(&self.block.transactions);
		block_rlp.append_raw(&self.uncle_bytes, 1);
		block_rlp.out()
	}
}

impl Drain for SealedBlock {
	/// Drop this object and return the underlieing database.
	fn drain(self) -> StateDB {
		self.block.state.drop().1
	}
}

impl IsBlock for SealedBlock {
	fn block(&self) -> &ExecutedBlock { &self.block }
}

/// Enact the block given by block header, transactions and uncles
pub fn enact(
	header: &Header,
	transactions: &[SignedTransaction],
	uncles: &[Header],
	engine: &EthEngine,
	tracing: bool,
	db: StateDB,
	parent: &Header,
	last_hashes: Arc<LastHashes>,
	factories: Factories,
	is_epoch_begin: bool,
) -> Result<LockedBlock, Error> {
	{
		if ::log::max_log_level() >= ::log::LogLevel::Trace {
			let s = State::from_existing(db.boxed_clone(), parent.state_root().clone(), engine.account_start_nonce(parent.number() + 1), factories.clone())?;
			trace!(target: "enact", "num={}, root={}, author={}, author_balance={}\n",
				header.number(), s.root(), header.author(), s.balance(&header.author())?);
		}
	}

	let mut b = OpenBlock::new(
		engine,
		factories,
		tracing,
		db,
		parent,
		last_hashes,
		Address::new(),
		(3141562.into(), 31415620.into()),
		vec![],
		is_epoch_begin,
	)?;

	b.populate_from(header);
	b.push_transactions(transactions)?;

	for u in uncles {
		b.push_uncle(u.clone())?;
	}

	Ok(b.close_and_lock())
}

#[inline]
#[cfg(not(feature = "slow-blocks"))]
fn push_transactions(block: &mut OpenBlock, transactions: &[SignedTransaction]) -> Result<(), Error> {
	for t in transactions {
		block.push_transaction(t.clone(), None)?;
	}
	Ok(())
}

#[cfg(feature = "slow-blocks")]
fn push_transactions(block: &mut OpenBlock, transactions: &[SignedTransaction]) -> Result<(), Error> {
	use std::time;

	let slow_tx = option_env!("SLOW_TX_DURATION").and_then(|v| v.parse().ok()).unwrap_or(100);
	for t in transactions {
		let hash = t.hash();
		let start = time::Instant::now();
		block.push_transaction(t.clone(), None)?;
		let took = start.elapsed();
		let took_ms = took.as_secs() * 1000 + took.subsec_nanos() as u64 / 1000000;
		if took > time::Duration::from_millis(slow_tx) {
			warn!("Heavy ({} ms) transaction in block {:?}: {:?}", took_ms, block.header().number(), hash);
		}
		debug!(target: "tx", "Transaction {:?} took: {} ms", hash, took_ms);
	}
	Ok(())
}

// TODO [ToDr] Pass `PreverifiedBlock` by move, this will avoid unecessary allocation
/// Enact the block given by `block_bytes` using `engine` on the database `db` with given `parent` block header
pub fn enact_verified(
	block: &PreverifiedBlock,
	engine: &EthEngine,
	tracing: bool,
	db: StateDB,
	parent: &Header,
	last_hashes: Arc<LastHashes>,
	factories: Factories,
	is_epoch_begin: bool,
) -> Result<LockedBlock, Error> {
	let view = BlockView::new(&block.bytes);

	enact(
		&block.header,
		&block.transactions,
		&view.uncles(),
		engine,
		tracing,
		db,
		parent,
		last_hashes,
		factories,
		is_epoch_begin,
	)
}

#[cfg(test)]
mod tests {
<<<<<<< HEAD
	use test_helpers::*;
=======
	use tests::helpers::get_temp_state_db;
>>>>>>> de726438
	use super::*;
	use engines::EthEngine;
	use vm::LastHashes;
	use error::Error;
	use header::Header;
	use factory::Factories;
	use state_db::StateDB;
	use views::BlockView;
	use ethereum_types::Address;
	use std::sync::Arc;
	use transaction::SignedTransaction;

	/// Enact the block given by `block_bytes` using `engine` on the database `db` with given `parent` block header
	fn enact_bytes(
		block_bytes: &[u8],
		engine: &EthEngine,
		tracing: bool,
		db: StateDB,
		parent: &Header,
		last_hashes: Arc<LastHashes>,
		factories: Factories,
	) -> Result<LockedBlock, Error> {
		let block = BlockView::new(block_bytes);
		let header = block.header();
		let transactions: Result<Vec<_>, Error> = block
			.transactions()
			.into_iter()
			.map(SignedTransaction::new)
			.map(|r| r.map_err(Into::into))
			.collect();
		let transactions = transactions?;

		{
			if ::log::max_log_level() >= ::log::LogLevel::Trace {
				let s = State::from_existing(db.boxed_clone(), parent.state_root().clone(), engine.account_start_nonce(parent.number() + 1), factories.clone())?;
				trace!(target: "enact", "num={}, root={}, author={}, author_balance={}\n",
					header.number(), s.root(), header.author(), s.balance(&header.author())?);
			}
		}

		let mut b = OpenBlock::new(
			engine,
			factories,
			tracing,
			db,
			parent,
			last_hashes,
			Address::new(),
			(3141562.into(), 31415620.into()),
			vec![],
			false,
		)?;

		b.populate_from(&header);
		b.push_transactions(&transactions)?;

		for u in &block.uncles() {
			b.push_uncle(u.clone())?;
		}

		Ok(b.close_and_lock())
	}

	/// Enact the block given by `block_bytes` using `engine` on the database `db` with given `parent` block header. Seal the block aferwards
	fn enact_and_seal(
		block_bytes: &[u8],
		engine: &EthEngine,
		tracing: bool,
		db: StateDB,
		parent: &Header,
		last_hashes: Arc<LastHashes>,
		factories: Factories,
	) -> Result<SealedBlock, Error> {
		let header = BlockView::new(block_bytes).header_view();
		Ok(enact_bytes(block_bytes, engine, tracing, db, parent, last_hashes, factories)?.seal(engine, header.seal())?)
	}

	#[test]
	fn open_block() {
		use spec::*;
		let spec = Spec::new_test();
		let genesis_header = spec.genesis_header();
		let db = spec.ensure_db_good(get_temp_state_db(), &Default::default()).unwrap();
		let last_hashes = Arc::new(vec![genesis_header.hash()]);
		let b = OpenBlock::new(&*spec.engine, Default::default(), false, db, &genesis_header, last_hashes, Address::zero(), (3141562.into(), 31415620.into()), vec![], false).unwrap();
		let b = b.close_and_lock();
		let _ = b.seal(&*spec.engine, vec![]);
	}

	#[test]
	fn enact_block() {
		use spec::*;
		let spec = Spec::new_test();
		let engine = &*spec.engine;
		let genesis_header = spec.genesis_header();

		let db = spec.ensure_db_good(get_temp_state_db(), &Default::default()).unwrap();
		let last_hashes = Arc::new(vec![genesis_header.hash()]);
		let b = OpenBlock::new(engine, Default::default(), false, db, &genesis_header, last_hashes.clone(), Address::zero(), (3141562.into(), 31415620.into()), vec![], false).unwrap()
			.close_and_lock().seal(engine, vec![]).unwrap();
		let orig_bytes = b.rlp_bytes();
		let orig_db = b.drain();

		let db = spec.ensure_db_good(get_temp_state_db(), &Default::default()).unwrap();
		let e = enact_and_seal(&orig_bytes, engine, false, db, &genesis_header, last_hashes, Default::default()).unwrap();

		assert_eq!(e.rlp_bytes(), orig_bytes);

		let db = e.drain();
		assert_eq!(orig_db.journal_db().keys(), db.journal_db().keys());
		assert!(orig_db.journal_db().keys().iter().filter(|k| orig_db.journal_db().get(k.0) != db.journal_db().get(k.0)).next() == None);
	}

	#[test]
	fn enact_block_with_uncle() {
		use spec::*;
		let spec = Spec::new_test();
		let engine = &*spec.engine;
		let genesis_header = spec.genesis_header();

		let db = spec.ensure_db_good(get_temp_state_db(), &Default::default()).unwrap();
		let last_hashes = Arc::new(vec![genesis_header.hash()]);
		let mut open_block = OpenBlock::new(engine, Default::default(), false, db, &genesis_header, last_hashes.clone(), Address::zero(), (3141562.into(), 31415620.into()), vec![], false).unwrap();
		let mut uncle1_header = Header::new();
		uncle1_header.set_extra_data(b"uncle1".to_vec());
		let mut uncle2_header = Header::new();
		uncle2_header.set_extra_data(b"uncle2".to_vec());
		open_block.push_uncle(uncle1_header).unwrap();
		open_block.push_uncle(uncle2_header).unwrap();
		let b = open_block.close_and_lock().seal(engine, vec![]).unwrap();

		let orig_bytes = b.rlp_bytes();
		let orig_db = b.drain();

		let db = spec.ensure_db_good(get_temp_state_db(), &Default::default()).unwrap();
		let e = enact_and_seal(&orig_bytes, engine, false, db, &genesis_header, last_hashes, Default::default()).unwrap();

		let bytes = e.rlp_bytes();
		assert_eq!(bytes, orig_bytes);
		let uncles = BlockView::new(&bytes).uncles();
		assert_eq!(uncles[1].extra_data(), b"uncle2");

		let db = e.drain();
		assert_eq!(orig_db.journal_db().keys(), db.journal_db().keys());
		assert!(orig_db.journal_db().keys().iter().filter(|k| orig_db.journal_db().get(k.0) != db.journal_db().get(k.0)).next() == None);
	}
}<|MERGE_RESOLUTION|>--- conflicted
+++ resolved
@@ -635,11 +635,7 @@
 
 #[cfg(test)]
 mod tests {
-<<<<<<< HEAD
-	use test_helpers::*;
-=======
-	use tests::helpers::get_temp_state_db;
->>>>>>> de726438
+	use test_helpers::get_temp_state_db;
 	use super::*;
 	use engines::EthEngine;
 	use vm::LastHashes;
