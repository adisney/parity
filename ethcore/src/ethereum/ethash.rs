--- conflicted
+++ resolved
@@ -487,11 +487,7 @@
 	use std::sync::Arc;
 	use ethereum_types::{H64, H256, U256, Address};
 	use block::*;
-<<<<<<< HEAD
-	use test_helpers::*;
-=======
-	use tests::helpers::get_temp_state_db;
->>>>>>> de726438
+	use test_helpers::get_temp_state_db;
 	use error::{BlockError, Error};
 	use header::Header;
 	use spec::Spec;
