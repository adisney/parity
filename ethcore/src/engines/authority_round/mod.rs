--- conflicted
+++ resolved
@@ -38,11 +38,7 @@
 
 use self::finality::RollingFinality;
 
-<<<<<<< HEAD
 use ethkey::{self, Signature};
-=======
-use ethkey::{public_to_address, recover, verify_address, Signature};
->>>>>>> ee93be80
 use io::{IoContext, IoHandler, TimerToken, IoService};
 use itertools::{self, Itertools};
 use rlp::{encode, Decodable, DecoderError, Encodable, RlpStream, UntrustedRlp};
@@ -296,14 +292,14 @@
 		let message = keccak(empty_step_rlp(self.step, &self.parent_hash));
 		let correct_proposer = step_proposer(validators, &self.parent_hash, self.step);
 
-		verify_address(&correct_proposer, &self.signature.into(), &message)
+		ethkey::verify_address(&correct_proposer, &self.signature.into(), &message)
 			.map_err(|e| e.into())
 	}
 
 	fn author(&self) -> Result<Address, Error> {
 		let message = keccak(empty_step_rlp(self.step, &self.parent_hash));
-		let public = recover(&self.signature.into(), &message)?;
-		Ok(public_to_address(&public))
+		let public = ethkey::recover(&self.signature.into(), &message)?;
+		Ok(ethkey::public_to_address(&public))
 	}
 
 	fn sealed(&self) -> SealedEmptyStep {
@@ -551,10 +547,6 @@
 
 	let proposer_signature = header_signature(header, empty_steps_transition)?;
 	let correct_proposer = validators.get(header.parent_hash(), header_step);
-<<<<<<< HEAD
-	let is_invalid_proposer = *header.author() != correct_proposer ||
-		!ethkey::verify_address(&correct_proposer, &proposer_signature, &header.bare_hash())?;
-=======
 	let is_invalid_proposer = *header.author() != correct_proposer || {
 		let empty_steps_rlp = if header.number() >= empty_steps_transition {
 			Some(header_empty_steps_raw(header))
@@ -563,9 +555,8 @@
 		};
 
 		let header_seal_hash = header_seal_hash(header, empty_steps_rlp);
-		!verify_address(&correct_proposer, &proposer_signature, &header_seal_hash)?
+		!ethkey::verify_address(&correct_proposer, &proposer_signature, &header_seal_hash)?
 	};
->>>>>>> ee93be80
 
 	if is_invalid_proposer {
 		trace!(target: "engine", "verify_block_external: bad proposer for step: {}", header_step);
