--- conflicted
+++ resolved
@@ -99,7 +99,7 @@
 	/// Block hash.
 	hash: H256,
 	/// DB update batch.
-	batch: WriteBatch,
+	batch: DBTransaction,
 	/// Inserted block familial details.
 	details: BlockDetails,
 	/// New best block (if it has changed).
@@ -557,11 +557,7 @@
 
 	/// Transforms block into WriteBatch that may be written into database
 	/// Additionally, if it's new best block it returns new best block object.
-<<<<<<< HEAD
-	fn block_to_extras_insert_batch(&self, bytes: &[u8]) -> (DBTransaction, Option<BestBlock>, BlockDetails) {
-=======
 	fn block_to_extras_update(&self, bytes: &[u8], receipts: Vec<Receipt>) -> ExtrasUpdate {
->>>>>>> 7a706fa0
 		// create views onto rlp
 		let block = BlockView::new(bytes);
 		let header = block.header_view();
