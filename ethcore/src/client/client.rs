--- conflicted
+++ resolved
@@ -60,11 +60,7 @@
 use miner::{Miner, MinerService, TransactionImportResult};
 use native_contracts::Registry;
 use parking_lot::{Mutex, RwLock, MutexGuard};
-<<<<<<< HEAD
-use private_transactions::{Provider as PrivateTransactionsProvider};
-=======
 use private_transactions::Provider as PrivateTransactionsProvider;
->>>>>>> 8ca34cca
 use rand::OsRng;
 use receipt::{Receipt, LocalizedReceipt};
 use rlp::UntrustedRlp;
@@ -163,11 +159,7 @@
 	import_lock: Mutex<()>,
 	verifier: Box<Verifier>,
 	miner: Arc<Miner>,
-<<<<<<< HEAD
-	provider: Arc<PrivateTransactionsProvider>,
-=======
 	private_tx_provider: Arc<PrivateTransactionsProvider>,
->>>>>>> 8ca34cca
 	sleep_state: Mutex<SleepState>,
 	liveness: AtomicBool,
 	io_channel: Arc<Mutex<IoChannel<ClientIoMessage>>>,
@@ -259,13 +251,8 @@
 			report: RwLock::new(Default::default()),
 			import_lock: Mutex::new(()),
 			miner: miner,
-<<<<<<< HEAD
-			provider: provider.clone(),
+			private_tx_provider: provider.clone(),
 			io_channel: Arc::new(Mutex::new(message_channel)),
-=======
-			private_tx_provider: Arc::new(PrivateTransactionsProvider::new()),
-			io_channel: Mutex::new(message_channel),
->>>>>>> 8ca34cca
 			notify: RwLock::new(Vec::new()),
 			queue_transactions: AtomicUsize::new(0),
 			last_hashes: RwLock::new(VecDeque::new()),
@@ -1259,10 +1246,6 @@
 		}
 
 		Ok(results)
-	}
-
-	fn private_transactions_provider(&self) -> Arc<PrivateTransactionsProvider> {
-		self.provider.clone()
 	}
 
 	fn estimate_gas(&self, t: &SignedTransaction, block: BlockId) -> Result<U256, CallError> {
