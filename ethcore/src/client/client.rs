// Copyright 2015-2017 Parity Technologies (UK) Ltd.
// This file is part of Parity.

// Parity is free software: you can redistribute it and/or modify
// it under the terms of the GNU General Public License as published by
// the Free Software Foundation, either version 3 of the License, or
// (at your option) any later version.

// Parity is distributed in the hope that it will be useful,
// but WITHOUT ANY WARRANTY; without even the implied warranty of
// MERCHANTABILITY or FITNESS FOR A PARTICULAR PURPOSE.  See the
// GNU General Public License for more details.

// You should have received a copy of the GNU General Public License
// along with Parity.  If not, see <http://www.gnu.org/licenses/>.

use std::collections::{HashSet, HashMap, BTreeMap, VecDeque};
use std::str::FromStr;
use std::sync::{Arc, Weak};
use std::sync::atomic::{AtomicUsize, AtomicBool, Ordering as AtomicOrdering};
use std::time::{Instant};
use time::precise_time_ns;
use itertools::Itertools;

// util
use hash::keccak;
use bytes::Bytes;
use journaldb;
use util_error::UtilError;
use trie::{TrieSpec, TrieFactory, Trie};
use kvdb::{DBValue, KeyValueDB, DBTransaction};

// other
use ethereum_types::{H256, Address, U256};
use block::*;
use blockchain::{BlockChain, BlockProvider,  TreeRoute, ImportRoute, TransactionAddress};
use client::ancient_import::AncientVerifier;
use client::Error as ClientError;
use client::{
	BlockId, TransactionId, UncleId, TraceId, ClientConfig, BlockChainClient,
	MiningBlockChainClient, TraceFilter, CallAnalytics, BlockImportError, Mode,
	ChainNotify, PruningInfo, ProvingBlockChainClient,
};
use encoded;
use engines::{EthEngine, EpochTransition};
use error::{ImportError, ExecutionError, CallError, BlockError, ImportResult, Error as EthcoreError};
use vm::{EnvInfo, LastHashes};
use evm::Schedule;
use executive::{Executive, Executed, TransactOptions, contract_address};
use factory::{Factories, VmFactory};
use header::{BlockNumber, Header, Seal};
use io::*;
use log_entry::LocalizedLogEntry;
use miner::{Miner, MinerService};
use parking_lot::{Mutex, RwLock};
use rand::OsRng;
use receipt::{Receipt, LocalizedReceipt};
use rlp::UntrustedRlp;
use service::ClientIoMessage;
use snapshot::{self, io as snapshot_io};
use spec::Spec;
use state_db::StateDB;
use state::{self, State};
use trace;
use trace::{TraceDB, ImportRequest as TraceImportRequest, LocalizedTrace, Database as TraceDatabase};
use trace::FlatTransactionTraces;
use transaction::{self, LocalizedTransaction, UnverifiedTransaction, PendingTransaction, SignedTransaction, Transaction, Action};
use types::filter::Filter;
use types::mode::Mode as IpcMode;
use verification;
use verification::{PreverifiedBlock, Verifier};
use verification::queue::BlockQueue;
use views::BlockView;

// re-export
pub use types::blockchain_info::BlockChainInfo;
pub use types::block_status::BlockStatus;
pub use blockchain::CacheSize as BlockChainCacheSize;
pub use verification::queue::QueueInfo as BlockQueueInfo;

use_contract!(registry, "Registry", "res/contracts/registrar.json");

const MAX_TX_QUEUE_SIZE: usize = 4096;
const MAX_TX_TO_IMPORT: usize = 256;
const MAX_QUEUE_SIZE_TO_SLEEP_ON: usize = 2;
const MIN_HISTORY_SIZE: u64 = 8;

/// Report on the status of a client.
#[derive(Default, Clone, Debug, Eq, PartialEq)]
pub struct ClientReport {
	/// How many blocks have been imported so far.
	pub blocks_imported: usize,
	/// How many transactions have been applied so far.
	pub transactions_applied: usize,
	/// How much gas has been processed so far.
	pub gas_processed: U256,
	/// Memory used by state DB
	pub state_db_mem: usize,
}

impl ClientReport {
	/// Alter internal reporting to reflect the additional `block` has been processed.
	pub fn accrue_block(&mut self, header: &Header, transactions: usize) {
		self.blocks_imported += 1;
		self.transactions_applied += transactions;
		self.gas_processed = self.gas_processed + *header.gas_used();
	}
}

impl<'a> ::std::ops::Sub<&'a ClientReport> for ClientReport {
	type Output = Self;

	fn sub(mut self, other: &'a ClientReport) -> Self {
		let higher_mem = ::std::cmp::max(self.state_db_mem, other.state_db_mem);
		let lower_mem = ::std::cmp::min(self.state_db_mem, other.state_db_mem);

		self.blocks_imported -= other.blocks_imported;
		self.transactions_applied -= other.transactions_applied;
		self.gas_processed = self.gas_processed - other.gas_processed;
		self.state_db_mem  = higher_mem - lower_mem;

		self
	}
}

struct SleepState {
	last_activity: Option<Instant>,
	last_autosleep: Option<Instant>,
}

impl SleepState {
	fn new(awake: bool) -> Self {
		SleepState {
			last_activity: match awake { false => None, true => Some(Instant::now()) },
			last_autosleep: match awake { false => Some(Instant::now()), true => None },
		}
	}
}

/// Blockchain database client backed by a persistent database. Owns and manages a blockchain and a block queue.
/// Call `import_block()` to import a block asynchronously; `flush_queue()` flushes the queue.
pub struct Client {
	enabled: AtomicBool,
	mode: Mutex<Mode>,
	chain: RwLock<Arc<BlockChain>>,
	tracedb: RwLock<TraceDB<BlockChain>>,
	engine: Arc<EthEngine>,
	config: ClientConfig,
	pruning: journaldb::Algorithm,
	db: RwLock<Arc<KeyValueDB>>,
	state_db: RwLock<StateDB>,
	block_queue: BlockQueue,
	report: RwLock<ClientReport>,
	import_lock: Mutex<()>,
	verifier: Box<Verifier>,
	miner: Arc<Miner>,
	sleep_state: Mutex<SleepState>,
	liveness: AtomicBool,
	io_channel: Mutex<IoChannel<ClientIoMessage>>,
	notify: RwLock<Vec<Weak<ChainNotify>>>,
	queue_transactions: AtomicUsize,
	queued_transactions: Mutex<Vec<UnverifiedTransaction>>,
	last_hashes: RwLock<VecDeque<H256>>,
	factories: Factories,
	history: u64,
	ancient_verifier: Mutex<Option<AncientVerifier>>,
	on_user_defaults_change: Mutex<Option<Box<FnMut(Option<Mode>) + 'static + Send>>>,
	registrar: registry::Registry,
	registrar_address: Option<Address>,
	exit_handler: Mutex<Option<Box<Fn(bool, Option<String>) + 'static + Send>>>,
}

impl Client {
	/// Create a new client with given parameters.
	/// The database is assumed to have been initialized with the correct columns.
	pub fn new(
		config: ClientConfig,
		spec: &Spec,
		db: Arc<KeyValueDB>,
		miner: Arc<Miner>,
		message_channel: IoChannel<ClientIoMessage>,
	) -> Result<Arc<Client>, ::error::Error> {
		let trie_spec = match config.fat_db {
			true => TrieSpec::Fat,
			false => TrieSpec::Secure,
		};

		let trie_factory = TrieFactory::new(trie_spec);
		let factories = Factories {
			vm: VmFactory::new(config.vm_type.clone(), config.jump_table_size),
			trie: trie_factory,
			accountdb: Default::default(),
		};

		let journal_db = journaldb::new(db.clone(), config.pruning, ::db::COL_STATE);
		let mut state_db = StateDB::new(journal_db, config.state_cache_size);
		if state_db.journal_db().is_empty() {
			// Sets the correct state root.
			state_db = spec.ensure_db_good(state_db, &factories)?;
			let mut batch = DBTransaction::new();
			state_db.journal_under(&mut batch, 0, &spec.genesis_header().hash())?;
			db.write(batch).map_err(ClientError::Database)?;
		}

		let gb = spec.genesis_block();
		let chain = Arc::new(BlockChain::new(config.blockchain.clone(), &gb, db.clone()));
		let tracedb = RwLock::new(TraceDB::new(config.tracing.clone(), db.clone(), chain.clone()));

		trace!("Cleanup journal: DB Earliest = {:?}, Latest = {:?}", state_db.journal_db().earliest_era(), state_db.journal_db().latest_era());

		let history = if config.history < MIN_HISTORY_SIZE {
			info!(target: "client", "Ignoring pruning history parameter of {}\
				, falling back to minimum of {}",
				config.history, MIN_HISTORY_SIZE);
			MIN_HISTORY_SIZE
		} else {
			config.history
		};

		if !chain.block_header(&chain.best_block_hash()).map_or(true, |h| state_db.journal_db().contains(h.state_root())) {
			warn!("State root not found for block #{} ({:x})", chain.best_block_number(), chain.best_block_hash());
		}

		let engine = spec.engine.clone();

		let block_queue = BlockQueue::new(config.queue.clone(), engine.clone(), message_channel.clone(), config.verifier_type.verifying_seal());

		let awake = match config.mode { Mode::Dark(..) | Mode::Off => false, _ => true };

		let registrar_address = engine.additional_params().get("registrar").and_then(|s| Address::from_str(s).ok());
		if let Some(ref addr) = registrar_address {
			trace!(target: "client", "Found registrar at {}", addr);
		}

		let client = Arc::new(Client {
			enabled: AtomicBool::new(true),
			sleep_state: Mutex::new(SleepState::new(awake)),
			liveness: AtomicBool::new(awake),
			mode: Mutex::new(config.mode.clone()),
			chain: RwLock::new(chain),
			tracedb: tracedb,
			engine: engine,
			pruning: config.pruning.clone(),
			verifier: verification::new(config.verifier_type.clone()),
			config: config,
			db: RwLock::new(db),
			state_db: RwLock::new(state_db),
			block_queue: block_queue,
			report: RwLock::new(Default::default()),
			import_lock: Mutex::new(()),
			miner: miner,
			io_channel: Mutex::new(message_channel),
			notify: RwLock::new(Vec::new()),
			queue_transactions: AtomicUsize::new(0),
			queued_transactions: Mutex::new(vec![]),
			last_hashes: RwLock::new(VecDeque::new()),
			factories: factories,
			history: history,
			ancient_verifier: Mutex::new(None),
			on_user_defaults_change: Mutex::new(None),
			registrar: registry::Registry::default(),
			registrar_address,
			exit_handler: Mutex::new(None),
		});

		// prune old states.
		{
			let state_db = client.state_db.read().boxed_clone();
			let chain = client.chain.read();
			client.prune_ancient(state_db, &chain)?;
		}

		// ensure genesis epoch proof in the DB.
		{
			let chain = client.chain.read();
			let gh = spec.genesis_header();
			if chain.epoch_transition(0, gh.hash()).is_none() {
				trace!(target: "client", "No genesis transition found.");

				let proof = client.with_proving_caller(
					BlockId::Number(0),
					|call| client.engine.genesis_epoch_data(&gh, call)
				);
				let proof = match proof {
					Ok(proof) => proof,
					Err(e) => {
						warn!(target: "client", "Error generating genesis epoch data: {}. Snapshots generated may not be complete.", e);
						Vec::new()
					}
				};

				debug!(target: "client", "Obtained genesis transition proof: {:?}", proof);

				let mut batch = DBTransaction::new();
				chain.insert_epoch_transition(&mut batch, 0, EpochTransition {
					block_hash: gh.hash(),
					block_number: 0,
					proof: proof,
				});

				client.db.read().write_buffered(batch);
			}
		}

		// ensure buffered changes are flushed.
		client.db.read().flush().map_err(ClientError::Database)?;
		Ok(client)
	}

	/// Wakes up client if it's a sleep.
	pub fn keep_alive(&self) {
		let should_wake = match *self.mode.lock() {
			Mode::Dark(..) | Mode::Passive(..) => true,
			_ => false,
		};
		if should_wake {
			self.wake_up();
			(*self.sleep_state.lock()).last_activity = Some(Instant::now());
		}
	}

	/// Adds an actor to be notified on certain events
	pub fn add_notify(&self, target: Arc<ChainNotify>) {
		self.notify.write().push(Arc::downgrade(&target));
	}

	/// Set a closure to call when we want to restart the client
	pub fn set_exit_handler<F>(&self, f: F) where F: Fn(bool, Option<String>) + 'static + Send {
		*self.exit_handler.lock() = Some(Box::new(f));
	}

	/// Returns engine reference.
	pub fn engine(&self) -> &EthEngine {
		&*self.engine
	}

	fn notify<F>(&self, f: F) where F: Fn(&ChainNotify) {
		for np in self.notify.read().iter() {
			if let Some(n) = np.upgrade() {
				f(&*n);
			}
		}
	}

	/// Register an action to be done if a mode/spec_name change happens.
	pub fn on_user_defaults_change<F>(&self, f: F) where F: 'static + FnMut(Option<Mode>) + Send {
		*self.on_user_defaults_change.lock() = Some(Box::new(f));
	}

	/// Flush the block import queue.
	pub fn flush_queue(&self) {
		self.block_queue.flush();
		while !self.block_queue.queue_info().is_empty() {
			self.import_verified_blocks();
		}
	}

	/// The env info as of the best block.
	pub fn latest_env_info(&self) -> EnvInfo {
		self.env_info(BlockId::Latest).expect("Best block header always stored; qed")
	}

	/// The env info as of a given block.
	/// returns `None` if the block unknown.
	pub fn env_info(&self, id: BlockId) -> Option<EnvInfo> {
		self.block_header(id).map(|header| {
			EnvInfo {
				number: header.number(),
				author: header.author(),
				timestamp: header.timestamp(),
				difficulty: header.difficulty(),
				last_hashes: self.build_last_hashes(header.parent_hash()),
				gas_used: U256::default(),
				gas_limit: header.gas_limit(),
			}
		})
	}

	fn build_last_hashes(&self, parent_hash: H256) -> Arc<LastHashes> {
		{
			let hashes = self.last_hashes.read();
			if hashes.front().map_or(false, |h| h == &parent_hash) {
				let mut res = Vec::from(hashes.clone());
				res.resize(256, H256::default());
				return Arc::new(res);
			}
		}
		let mut last_hashes = LastHashes::new();
		last_hashes.resize(256, H256::default());
		last_hashes[0] = parent_hash;
		let chain = self.chain.read();
		for i in 0..255 {
			match chain.block_details(&last_hashes[i]) {
				Some(details) => {
					last_hashes[i + 1] = details.parent.clone();
				},
				None => break,
			}
		}
		let mut cached_hashes = self.last_hashes.write();
		*cached_hashes = VecDeque::from(last_hashes.clone());
		Arc::new(last_hashes)
	}

	fn check_and_close_block(&self, block: PreverifiedBlock) -> Result<LockedBlock, ()> {
		let engine = &*self.engine;
		let header = block.header.clone();

		let chain = self.chain.read();
		// Check the block isn't so old we won't be able to enact it.
		let best_block_number = chain.best_block_number();
		if self.pruning_info().earliest_state > header.number() {
			warn!(target: "client", "Block import failed for #{} ({})\nBlock is ancient (current best block: #{}).", header.number(), header.hash(), best_block_number);
			return Err(());
		}

		// Check if parent is in chain
		let parent = match chain.block_header(header.parent_hash()) {
			Some(h) => h,
			None => {
				warn!(target: "client", "Block import failed for #{} ({}): Parent not found ({}) ", header.number(), header.hash(), header.parent_hash());
				return Err(());
			}
		};

		// Verify Block Family
		let verify_family_result = self.verifier.verify_block_family(
			&header,
			&parent,
			engine,
			Some((&block.bytes, &block.transactions, &**chain, self)),
		);

		if let Err(e) = verify_family_result {
			warn!(target: "client", "Stage 3 block verification failed for #{} ({})\nError: {:?}", header.number(), header.hash(), e);
			return Err(());
		};

		let verify_external_result = self.verifier.verify_block_external(&header, engine);
		if let Err(e) = verify_external_result {
			warn!(target: "client", "Stage 4 block verification failed for #{} ({})\nError: {:?}", header.number(), header.hash(), e);
			return Err(());
		};

		// Enact Verified Block
		let last_hashes = self.build_last_hashes(*header.parent_hash());
		let db = self.state_db.read().boxed_clone_canon(header.parent_hash());

		let is_epoch_begin = chain.epoch_transition(parent.number(), *header.parent_hash()).is_some();
		let enact_result = enact_verified(
			block,
			engine,
			self.tracedb.read().tracing_enabled(),
			db,
			&parent,
			last_hashes,
			self.factories.clone(),
			is_epoch_begin,
		);
		let mut locked_block = enact_result.map_err(|e| {
			warn!(target: "client", "Block import failed for #{} ({})\nError: {:?}", header.number(), header.hash(), e);
		})?;

		if header.number() < self.engine().params().validate_receipts_transition && header.receipts_root() != locked_block.block().header().receipts_root() {
			locked_block = locked_block.strip_receipts();
		}

		// Final Verification
		if let Err(e) = self.verifier.verify_block_final(&header, locked_block.block().header()) {
			warn!(target: "client", "Stage 5 block verification failed for #{} ({})\nError: {:?}", header.number(), header.hash(), e);
			return Err(());
		}

		Ok(locked_block)
	}

	fn calculate_enacted_retracted(&self, import_results: &[ImportRoute]) -> (Vec<H256>, Vec<H256>) {
		fn map_to_vec(map: Vec<(H256, bool)>) -> Vec<H256> {
			map.into_iter().map(|(k, _v)| k).collect()
		}

		// In ImportRoute we get all the blocks that have been enacted and retracted by single insert.
		// Because we are doing multiple inserts some of the blocks that were enacted in import `k`
		// could be retracted in import `k+1`. This is why to understand if after all inserts
		// the block is enacted or retracted we iterate over all routes and at the end final state
		// will be in the hashmap
		let map = import_results.iter().fold(HashMap::new(), |mut map, route| {
			for hash in &route.enacted {
				map.insert(hash.clone(), true);
			}
			for hash in &route.retracted {
				map.insert(hash.clone(), false);
			}
			map
		});

		// Split to enacted retracted (using hashmap value)
		let (enacted, retracted) = map.into_iter().partition(|&(_k, v)| v);
		// And convert tuples to keys
		(map_to_vec(enacted), map_to_vec(retracted))
	}

	/// This is triggered by a message coming from a block queue when the block is ready for insertion
	pub fn import_verified_blocks(&self) -> usize {

		// Shortcut out if we know we're incapable of syncing the chain.
		if !self.enabled.load(AtomicOrdering::Relaxed) {
			return 0;
		}

		let max_blocks_to_import = 4;
		let (imported_blocks, import_results, invalid_blocks, imported, proposed_blocks, duration, is_empty) = {
			let mut imported_blocks = Vec::with_capacity(max_blocks_to_import);
			let mut invalid_blocks = HashSet::new();
			let mut proposed_blocks = Vec::with_capacity(max_blocks_to_import);
			let mut import_results = Vec::with_capacity(max_blocks_to_import);

			let _import_lock = self.import_lock.lock();
			let blocks = self.block_queue.drain(max_blocks_to_import);
			if blocks.is_empty() {
				return 0;
			}
			trace_time!("import_verified_blocks");
			let start = precise_time_ns();

			for block in blocks {
				let header = block.header.clone();
				let bytes = block.bytes.clone();
				let hash = header.hash();

				let is_invalid = invalid_blocks.contains(header.parent_hash());
				if is_invalid {
					invalid_blocks.insert(hash);
					continue;
				}
				if let Ok(closed_block) = self.check_and_close_block(block) {
					if self.engine.is_proposal(&header) {
						self.block_queue.mark_as_good(&[hash]);
						proposed_blocks.push(bytes);
					} else {
						imported_blocks.push(hash);

						let transactions_len = closed_block.transactions().len();

						let route = self.commit_block(closed_block, &header, &bytes);
						import_results.push(route);

						self.report.write().accrue_block(&header, transactions_len);
					}
				} else {
					invalid_blocks.insert(header.hash());
				}
			}

			let imported = imported_blocks.len();
			let invalid_blocks = invalid_blocks.into_iter().collect::<Vec<H256>>();

			if !invalid_blocks.is_empty() {
				self.block_queue.mark_as_bad(&invalid_blocks);
			}
			let is_empty = self.block_queue.mark_as_good(&imported_blocks);
			let duration_ns = precise_time_ns() - start;
			(imported_blocks, import_results, invalid_blocks, imported, proposed_blocks, duration_ns, is_empty)
		};

		{
			if !imported_blocks.is_empty() && is_empty {
				let (enacted, retracted) = self.calculate_enacted_retracted(&import_results);

				if is_empty {
					self.miner.chain_new_blocks(self, &imported_blocks, &invalid_blocks, &enacted, &retracted);
				}

				self.notify(|notify| {
					notify.new_blocks(
						imported_blocks.clone(),
						invalid_blocks.clone(),
						enacted.clone(),
						retracted.clone(),
						Vec::new(),
						proposed_blocks.clone(),
						duration,
					);
				});
			}
		}

		self.db.read().flush().expect("DB flush failed.");
		imported
	}

	/// Import a block with transaction receipts.
	/// The block is guaranteed to be the next best blocks in the first block sequence.
	/// Does no sealing or transaction validation.
	fn import_old_block(&self, block_bytes: Bytes, receipts_bytes: Bytes) -> Result<H256, ::error::Error> {
		let block = BlockView::new(&block_bytes);
		let header = block.header();
		let receipts = ::rlp::decode_list(&receipts_bytes);
		let hash = header.hash();
		let _import_lock = self.import_lock.lock();

		{
			trace_time!("import_old_block");
			let chain = self.chain.read();
			let mut ancient_verifier = self.ancient_verifier.lock();

			{
				// closure for verifying a block.
				let verify_with = |verifier: &AncientVerifier| -> Result<(), ::error::Error> {
					// verify the block, passing the chain for updating the epoch
					// verifier.
					let mut rng = OsRng::new().map_err(UtilError::from)?;
					verifier.verify(&mut rng, &header, &chain)
				};

				// initialize the ancient block verifier if we don't have one already.
				match &mut *ancient_verifier {
					&mut Some(ref verifier) => {
						verify_with(verifier)?
					}
					x @ &mut None => {
						// load most recent epoch.
						trace!(target: "client", "Initializing ancient block restoration.");
						let current_epoch_data = chain.epoch_transitions()
							.take_while(|&(_, ref t)| t.block_number < header.number())
							.last()
							.map(|(_, t)| t.proof)
							.expect("At least one epoch entry (genesis) always stored; qed");

						let current_verifier = self.engine.epoch_verifier(&header, &current_epoch_data)
							.known_confirmed()?;
						let current_verifier = AncientVerifier::new(self.engine.clone(), current_verifier);

						verify_with(&current_verifier)?;
						*x = Some(current_verifier);
					}
				}
			}

			// Commit results
			let mut batch = DBTransaction::new();
			chain.insert_unordered_block(&mut batch, &block_bytes, receipts, None, false, true);
			// Final commit to the DB
			self.db.read().write_buffered(batch);
			chain.commit();
		}
		self.db.read().flush().expect("DB flush failed.");
		Ok(hash)
	}

	// NOTE: the header of the block passed here is not necessarily sealed, as
	// it is for reconstructing the state transition.
	//
	// The header passed is from the original block data and is sealed.
	fn commit_block<B>(&self, block: B, header: &Header, block_data: &[u8]) -> ImportRoute where B: IsBlock + Drain {
		let hash = &header.hash();
		let number = header.number();
		let parent = header.parent_hash();
		let chain = self.chain.read();

		// Commit results
		let receipts = block.receipts().to_owned();
		let traces = block.traces().clone().unwrap_or_else(Vec::new);
		let traces: Vec<FlatTransactionTraces> = traces.into_iter()
			.map(Into::into)
			.collect();

		assert_eq!(header.hash(), BlockView::new(block_data).header_view().hash());

		//let traces = From::from(block.traces().clone().unwrap_or_else(Vec::new));

		let mut batch = DBTransaction::new();

		// CHECK! I *think* this is fine, even if the state_root is equal to another
		// already-imported block of the same number.
		// TODO: Prove it with a test.
		let mut state = block.drain();

		// check epoch end signal, potentially generating a proof on the current
		// state.
		self.check_epoch_end_signal(
			&header,
			block_data,
			&receipts,
			&state,
			&chain,
			&mut batch,
		);

		state.journal_under(&mut batch, number, hash).expect("DB commit failed");
		let route = chain.insert_block(&mut batch, block_data, receipts.clone());

		self.tracedb.read().import(&mut batch, TraceImportRequest {
			traces: traces.into(),
			block_hash: hash.clone(),
			block_number: number,
			enacted: route.enacted.clone(),
			retracted: route.retracted.len()
		});

		let is_canon = route.enacted.last().map_or(false, |h| h == hash);
		state.sync_cache(&route.enacted, &route.retracted, is_canon);
		// Final commit to the DB
		self.db.read().write_buffered(batch);
		chain.commit();

		self.check_epoch_end(&header, &chain);

		self.update_last_hashes(&parent, hash);

		if let Err(e) = self.prune_ancient(state, &chain) {
			warn!("Failed to prune ancient state data: {}", e);
		}

		route
	}

	// check for epoch end signal and write pending transition if it occurs.
	// state for the given block must be available.
	fn check_epoch_end_signal(
		&self,
		header: &Header,
		block_bytes: &[u8],
		receipts: &[Receipt],
		state_db: &StateDB,
		chain: &BlockChain,
		batch: &mut DBTransaction,
	) {
		use engines::EpochChange;

		let hash = header.hash();
		let auxiliary = ::machine::AuxiliaryData {
			bytes: Some(block_bytes),
			receipts: Some(&receipts),
		};

		match self.engine.signals_epoch_end(header, auxiliary) {
			EpochChange::Yes(proof) => {
				use engines::epoch::PendingTransition;
				use engines::Proof;

				let proof = match proof {
					Proof::Known(proof) => proof,
					Proof::WithState(with_state) => {
						let env_info = EnvInfo {
							number: header.number(),
							author: header.author().clone(),
							timestamp: header.timestamp(),
							difficulty: header.difficulty().clone(),
							last_hashes: self.build_last_hashes(header.parent_hash().clone()),
							gas_used: U256::default(),
							gas_limit: u64::max_value().into(),
						};

						let call = move |addr, data| {
							let mut state_db = state_db.boxed_clone();
							let backend = ::state::backend::Proving::new(state_db.as_hashdb_mut());

							let transaction =
								self.contract_call_tx(BlockId::Hash(*header.parent_hash()), addr, data);

							let mut state = State::from_existing(
								backend,
								header.state_root().clone(),
								self.engine.account_start_nonce(header.number()),
								self.factories.clone(),
							).expect("state known to be available for just-imported block; qed");

							let options = TransactOptions::with_no_tracing().dont_check_nonce();
							let res = Executive::new(&mut state, &env_info, self.engine.machine())
								.transact(&transaction, options);

							let res = match res {
								Err(ExecutionError::Internal(e)) =>
									Err(format!("Internal error: {}", e)),
								Err(e) => {
									trace!(target: "client", "Proved call failed: {}", e);
									Ok((Vec::new(), state.drop().1.extract_proof()))
								}
								Ok(res) => Ok((res.output, state.drop().1.extract_proof())),
							};

							res.map(|(output, proof)| (output, proof.into_iter().map(|x| x.into_vec()).collect()))
						};

						match with_state.generate_proof(&call) {
							Ok(proof) => proof,
							Err(e) => {
								warn!(target: "client", "Failed to generate transition proof for block {}: {}", hash, e);
								warn!(target: "client", "Snapshots produced by this client may be incomplete");
								Vec::new()
							}
						}
					}
				};

				debug!(target: "client", "Block {} signals epoch end.", hash);

				let pending = PendingTransition { proof: proof };
				chain.insert_pending_transition(batch, hash, pending);
			},
			EpochChange::No => {},
			EpochChange::Unsure(_) => {
				warn!(target: "client", "Detected invalid engine implementation.");
				warn!(target: "client", "Engine claims to require more block data, but everything provided.");
			}
		}
	}

	// check for ending of epoch and write transition if it occurs.
	fn check_epoch_end<'a>(&self, header: &'a Header, chain: &BlockChain) {
		let is_epoch_end = self.engine.is_epoch_end(
			header,
			&(|hash| chain.block_header(&hash)),
			&(|hash| chain.get_pending_transition(hash)), // TODO: limit to current epoch.
		);

		if let Some(proof) = is_epoch_end {
			debug!(target: "client", "Epoch transition at block {}", header.hash());

			let mut batch = DBTransaction::new();
			chain.insert_epoch_transition(&mut batch, header.number(), EpochTransition {
				block_hash: header.hash(),
				block_number: header.number(),
				proof: proof,
			});

			// always write the batch directly since epoch transition proofs are
			// fetched from a DB iterator and DB iterators are only available on
			// flushed data.
			self.db.read().write(batch).expect("DB flush failed");
		}
	}

	// use a state-proving closure for the given block.
	fn with_proving_caller<F, T>(&self, id: BlockId, with_call: F) -> T
		where F: FnOnce(&::machine::Call) -> T
	{
		let call = |a, d| {
			let tx = self.contract_call_tx(id, a, d);
			let (result, items) = self.prove_transaction(tx, id)
				.ok_or_else(|| format!("Unable to make call. State unavailable?"))?;

			let items = items.into_iter().map(|x| x.to_vec()).collect();
			Ok((result, items))
		};

		with_call(&call)
	}

	// prune ancient states until below the memory limit or only the minimum amount remain.
	fn prune_ancient(&self, mut state_db: StateDB, chain: &BlockChain) -> Result<(), ClientError> {
		let number = match state_db.journal_db().latest_era() {
			Some(n) => n,
			None => return Ok(()),
		};

		// prune all ancient eras until we're below the memory target,
		// but have at least the minimum number of states.
		loop {
			let needs_pruning = state_db.journal_db().is_pruned() &&
				state_db.journal_db().journal_size() >= self.config.history_mem;

			if !needs_pruning { break }
			match state_db.journal_db().earliest_era() {
				Some(era) if era + self.history <= number => {
					trace!(target: "client", "Pruning state for ancient era {}", era);
					match chain.block_hash(era) {
						Some(ancient_hash) => {
							let mut batch = DBTransaction::new();
							state_db.mark_canonical(&mut batch, era, &ancient_hash)?;
							self.db.read().write_buffered(batch);
							state_db.journal_db().flush();
						}
						None =>
							debug!(target: "client", "Missing expected hash for block {}", era),
					}
				}
				_ => break, // means that every era is kept, no pruning necessary.
			}
		}

		Ok(())
	}

	fn update_last_hashes(&self, parent: &H256, hash: &H256) {
		let mut hashes = self.last_hashes.write();
		if hashes.front().map_or(false, |h| h == parent) {
			if hashes.len() > 255 {
				hashes.pop_back();
			}
			hashes.push_front(hash.clone());
		}
	}

	/// Import transactions from the IO queue
	pub fn import_queued_transactions(&self, transactions: &[Bytes], peer_id: usize) -> usize {
<<<<<<< HEAD
		let _timer = PerfTimer::new("import_queued_transactions");
=======
		trace!(target: "external_tx", "Importing queued");
		trace_time!("import_queued_transactions");
>>>>>>> eff5cabb
		self.queue_transactions.fetch_sub(transactions.len(), AtomicOrdering::SeqCst);

		let mut txs: Vec<UnverifiedTransaction> = transactions
			.iter()
			.filter_map(|bytes| UntrustedRlp::new(bytes).as_val().ok())
			.collect();

		// Notify sync that the transactions were received from given peer
		let hashes: Vec<_> = txs.iter().map(|tx| tx.hash()).collect();
		self.notify(|notify| {
			notify.transactions_received(hashes.clone(), peer_id);
		});

		// Import up to MAX_TX_TO_IMPORT transactions at once to prevent long pauses.
		let len = txs.len();
		if len > MAX_TX_TO_IMPORT {
			let diff = len - MAX_TX_TO_IMPORT;
			self.queue_transactions.fetch_add(diff, AtomicOrdering::SeqCst);

			let mut queued = self.queued_transactions.lock();
			for tx in txs.drain(MAX_TX_TO_IMPORT .. len) {
				queued.push(tx);
			}
		}

		let results = self.miner.import_external_transactions(self, txs);
		results.len()
	}

	fn check_transaction_import_queue(&self) {
		let txs = {
			let mut queued = self.queued_transactions.lock();
			if queued.is_empty() {
				return;
			}

			let len = ::std::cmp::min(queued.len(), MAX_TX_TO_IMPORT);
			queued.split_off(len)
		};

		let _timer = PerfTimer::new("check_transaction_import_queue");
		self.queue_transactions.fetch_sub(txs.len(), AtomicOrdering::SeqCst);
		self.miner.import_external_transactions(self, txs);
	}

	/// Get shared miner reference.
	pub fn miner(&self) -> Arc<Miner> {
		self.miner.clone()
	}

	/// Replace io channel. Useful for testing.
	pub fn set_io_channel(&self, io_channel: IoChannel<ClientIoMessage>) {
		*self.io_channel.lock() = io_channel;
	}

	/// Attempt to get a copy of a specific block's final state.
	///
	/// This will not fail if given BlockId::Latest.
	/// Otherwise, this can fail (but may not) if the DB prunes state or the block
	/// is unknown.
	pub fn state_at(&self, id: BlockId) -> Option<State<StateDB>> {
		// fast path for latest state.
		match id.clone() {
			BlockId::Pending => return self.miner.pending_state(self.chain.read().best_block_number()).or_else(|| Some(self.state())),
			BlockId::Latest => return Some(self.state()),
			_ => {},
		}

		let block_number = match self.block_number(id) {
			Some(num) => num,
			None => return None,
		};

		self.block_header(id).and_then(|header| {
			let db = self.state_db.read().boxed_clone();

			// early exit for pruned blocks
			if db.is_pruned() && self.pruning_info().earliest_state > block_number {
				return None;
			}

			let root = header.state_root();
			State::from_existing(db, root, self.engine.account_start_nonce(block_number), self.factories.clone()).ok()
		})
	}

	/// Attempt to get a copy of a specific block's beginning state.
	///
	/// This will not fail if given BlockId::Latest.
	/// Otherwise, this can fail (but may not) if the DB prunes state.
	pub fn state_at_beginning(&self, id: BlockId) -> Option<State<StateDB>> {
		// fast path for latest state.
		match id {
			BlockId::Pending => self.state_at(BlockId::Latest),
			id => match self.block_number(id) {
				None | Some(0) => None,
				Some(n) => self.state_at(BlockId::Number(n - 1)),
			}
		}
	}

	/// Get a copy of the best block's state.
	pub fn state(&self) -> State<StateDB> {
		let header = self.best_block_header();
		State::from_existing(
			self.state_db.read().boxed_clone_canon(&header.hash()),
			header.state_root(),
			self.engine.account_start_nonce(header.number()),
			self.factories.clone())
		.expect("State root of best block header always valid.")
	}

	/// Get info on the cache.
	pub fn blockchain_cache_info(&self) -> BlockChainCacheSize {
		self.chain.read().cache_size()
	}

	/// Get the report.
	pub fn report(&self) -> ClientReport {
		let mut report = self.report.read().clone();
		report.state_db_mem = self.state_db.read().mem_used();
		report
	}

	/// Tick the client.
	// TODO: manage by real events.
	pub fn tick(&self, prevent_sleep: bool) {
		self.check_garbage();
		self.check_transaction_import_queue();
		if !prevent_sleep {
			self.check_snooze();
		}
	}

	fn check_garbage(&self) {
		self.chain.read().collect_garbage();
		self.block_queue.collect_garbage();
		self.tracedb.read().collect_garbage();
	}

	fn check_snooze(&self) {
		let mode = self.mode.lock().clone();
		match mode {
			Mode::Dark(timeout) => {
				let mut ss = self.sleep_state.lock();
				if let Some(t) = ss.last_activity {
					if Instant::now() > t + timeout {
						self.sleep();
						ss.last_activity = None;
					}
				}
			}
			Mode::Passive(timeout, wakeup_after) => {
				let mut ss = self.sleep_state.lock();
				let now = Instant::now();
				if let Some(t) = ss.last_activity {
					if now > t + timeout {
						self.sleep();
						ss.last_activity = None;
						ss.last_autosleep = Some(now);
					}
				}
				if let Some(t) = ss.last_autosleep {
					if now > t + wakeup_after {
						self.wake_up();
						ss.last_activity = Some(now);
						ss.last_autosleep = None;
					}
				}
			}
			_ => {}
		}
	}

	/// Take a snapshot at the given block.
	/// If the ID given is "latest", this will default to 1000 blocks behind.
	pub fn take_snapshot<W: snapshot_io::SnapshotWriter + Send>(&self, writer: W, at: BlockId, p: &snapshot::Progress) -> Result<(), EthcoreError> {
		let db = self.state_db.read().journal_db().boxed_clone();
		let best_block_number = self.chain_info().best_block_number;
		let block_number = self.block_number(at).ok_or(snapshot::Error::InvalidStartingBlock(at))?;

		if db.is_pruned() && self.pruning_info().earliest_state > block_number {
			return Err(snapshot::Error::OldBlockPrunedDB.into());
		}

		let history = ::std::cmp::min(self.history, 1000);

		let start_hash = match at {
			BlockId::Latest => {
				let start_num = match db.earliest_era() {
					Some(era) => ::std::cmp::max(era, best_block_number.saturating_sub(history)),
					None => best_block_number.saturating_sub(history),
				};

				match self.block_hash(BlockId::Number(start_num)) {
					Some(h) => h,
					None => return Err(snapshot::Error::InvalidStartingBlock(at).into()),
				}
			}
			_ => match self.block_hash(at) {
				Some(hash) => hash,
				None => return Err(snapshot::Error::InvalidStartingBlock(at).into()),
			},
		};

		snapshot::take_snapshot(&*self.engine, &self.chain.read(), start_hash, db.as_hashdb(), writer, p)?;

		Ok(())
	}

	/// Ask the client what the history parameter is.
	pub fn pruning_history(&self) -> u64 {
		self.history
	}

	fn block_hash(chain: &BlockChain, miner: &Miner, id: BlockId) -> Option<H256> {
		match id {
			BlockId::Hash(hash) => Some(hash),
			BlockId::Number(number) => chain.block_hash(number),
			BlockId::Earliest => chain.block_hash(0),
			BlockId::Latest => Some(chain.best_block_hash()),
			BlockId::Pending => miner.pending_block_header(chain.best_block_number()).map(|header| header.hash())
		}
	}

	fn transaction_address(&self, id: TransactionId) -> Option<TransactionAddress> {
		match id {
			TransactionId::Hash(ref hash) => self.chain.read().transaction_address(hash),
			TransactionId::Location(id, index) => Self::block_hash(&self.chain.read(), &self.miner, id).map(|hash| TransactionAddress {
				block_hash: hash,
				index: index,
			})
		}
	}

	fn wake_up(&self) {
		if !self.liveness.load(AtomicOrdering::Relaxed) {
			self.liveness.store(true, AtomicOrdering::Relaxed);
			self.notify(|n| n.start());
			info!(target: "mode", "wake_up: Waking.");
		}
	}

	fn sleep(&self) {
		if self.liveness.load(AtomicOrdering::Relaxed) {
			// only sleep if the import queue is mostly empty.
			if self.queue_info().total_queue_size() <= MAX_QUEUE_SIZE_TO_SLEEP_ON {
				self.liveness.store(false, AtomicOrdering::Relaxed);
				self.notify(|n| n.stop());
				info!(target: "mode", "sleep: Sleeping.");
			} else {
				info!(target: "mode", "sleep: Cannot sleep - syncing ongoing.");
				// TODO: Consider uncommenting.
				//(*self.sleep_state.lock()).last_activity = Some(Instant::now());
			}
		}
	}

	// transaction for calling contracts from services like engine.
	// from the null sender, with 50M gas.
	fn contract_call_tx(&self, block_id: BlockId, address: Address, data: Bytes) -> SignedTransaction {
		let from = Address::default();
		Transaction {
			nonce: self.nonce(&from, block_id).unwrap_or_else(|| self.engine.account_start_nonce(0)),
			action: Action::Call(address),
			gas: U256::from(50_000_000),
			gas_price: U256::default(),
			value: U256::default(),
			data: data,
		}.fake_sign(from)
	}

	fn do_virtual_call(
		machine: &::machine::EthereumMachine,
		env_info: &EnvInfo,
		state: &mut State<StateDB>,
		t: &SignedTransaction,
		analytics: CallAnalytics,
	) -> Result<Executed, CallError> {
		fn call<V, T>(
			state: &mut State<StateDB>,
			env_info: &EnvInfo,
			machine: &::machine::EthereumMachine,
			state_diff: bool,
			transaction: &SignedTransaction,
			options: TransactOptions<T, V>,
		) -> Result<Executed<T::Output, V::Output>, CallError> where
			T: trace::Tracer,
			V: trace::VMTracer,
		{
			let options = options
				.dont_check_nonce()
				.save_output_from_contract();
			let original_state = if state_diff { Some(state.clone()) } else { None };

			let mut ret = Executive::new(state, env_info, machine).transact_virtual(transaction, options)?;

			if let Some(original) = original_state {
				ret.state_diff = Some(state.diff_from(original).map_err(ExecutionError::from)?);
			}
			Ok(ret)
		}

		let state_diff = analytics.state_diffing;

		match (analytics.transaction_tracing, analytics.vm_tracing) {
			(true, true) => call(state, env_info, machine, state_diff, t, TransactOptions::with_tracing_and_vm_tracing()),
			(true, false) => call(state, env_info, machine, state_diff, t, TransactOptions::with_tracing()),
			(false, true) => call(state, env_info, machine, state_diff, t, TransactOptions::with_vm_tracing()),
			(false, false) => call(state, env_info, machine, state_diff, t, TransactOptions::with_no_tracing()),
		}
	}

	fn block_number_ref(&self, id: &BlockId) -> Option<BlockNumber> {
		match *id {
			BlockId::Number(number) => Some(number),
			BlockId::Hash(ref hash) => self.chain.read().block_number(hash),
			BlockId::Earliest => Some(0),
			BlockId::Latest => Some(self.chain.read().best_block_number()),
			BlockId::Pending => Some(self.chain.read().best_block_number() + 1),
		}
	}
}

impl snapshot::DatabaseRestore for Client {
	/// Restart the client with a new backend
	fn restore_db(&self, new_db: &str) -> Result<(), EthcoreError> {
		trace!(target: "snapshot", "Replacing client database with {:?}", new_db);

		let _import_lock = self.import_lock.lock();
		let mut state_db = self.state_db.write();
		let mut chain = self.chain.write();
		let mut tracedb = self.tracedb.write();
		self.miner.clear();
		let db = self.db.write();
		db.restore(new_db)?;

		let cache_size = state_db.cache_size();
		*state_db = StateDB::new(journaldb::new(db.clone(), self.pruning, ::db::COL_STATE), cache_size);
		*chain = Arc::new(BlockChain::new(self.config.blockchain.clone(), &[], db.clone()));
		*tracedb = TraceDB::new(self.config.tracing.clone(), db.clone(), chain.clone());
		Ok(())
	}
}

impl BlockChainClient for Client {
	fn call(&self, transaction: &SignedTransaction, analytics: CallAnalytics, block: BlockId) -> Result<Executed, CallError> {
		let mut env_info = self.env_info(block).ok_or(CallError::StatePruned)?;
		env_info.gas_limit = U256::max_value();

		// that's just a copy of the state.
		let mut state = self.state_at(block).ok_or(CallError::StatePruned)?;
		let machine = self.engine.machine();

		Self::do_virtual_call(machine, &env_info, &mut state, transaction, analytics)
	}

	fn call_many(&self, transactions: &[(SignedTransaction, CallAnalytics)], block: BlockId) -> Result<Vec<Executed>, CallError> {
		let mut env_info = self.env_info(block).ok_or(CallError::StatePruned)?;
		env_info.gas_limit = U256::max_value();

		// that's just a copy of the state.
		let mut state = self.state_at(block).ok_or(CallError::StatePruned)?;
		let mut results = Vec::with_capacity(transactions.len());
		let machine = self.engine.machine();

		for &(ref t, analytics) in transactions {
			let ret = Self::do_virtual_call(machine, &env_info, &mut state, t, analytics)?;
			env_info.gas_used = ret.cumulative_gas_used;
			results.push(ret);
		}

		Ok(results)
	}

	fn estimate_gas(&self, t: &SignedTransaction, block: BlockId) -> Result<U256, CallError> {
		let (mut upper, max_upper, env_info)  = {
			let mut env_info = self.env_info(block).ok_or(CallError::StatePruned)?;
			let init = env_info.gas_limit;
			let max = init * U256::from(10);
			env_info.gas_limit = max;
			(init, max, env_info)
		};

		// that's just a copy of the state.
		let original_state = self.state_at(block).ok_or(CallError::StatePruned)?;
		let sender = t.sender();
		let options = || TransactOptions::with_tracing().dont_check_nonce();

		let cond = |gas| {
			let mut tx = t.as_unsigned().clone();
			tx.gas = gas;
			let tx = tx.fake_sign(sender);

			let mut state = original_state.clone();
			Ok(Executive::new(&mut state, &env_info, self.engine.machine())
				.transact_virtual(&tx, options())
				.map(|r| r.exception.is_none())
				.unwrap_or(false))
		};

		if !cond(upper)? {
			upper = max_upper;
			if !cond(upper)? {
				trace!(target: "estimate_gas", "estimate_gas failed with {}", upper);
				let err = ExecutionError::Internal(format!("Requires higher than upper limit of {}", upper));
				return Err(err.into())
			}
		}
		let lower = t.gas_required(&self.engine.schedule(env_info.number)).into();
		if cond(lower)? {
			trace!(target: "estimate_gas", "estimate_gas succeeded with {}", lower);
			return Ok(lower)
		}

		/// Find transition point between `lower` and `upper` where `cond` changes from `false` to `true`.
		/// Returns the lowest value between `lower` and `upper` for which `cond` returns true.
		/// We assert: `cond(lower) = false`, `cond(upper) = true`
		fn binary_chop<F, E>(mut lower: U256, mut upper: U256, mut cond: F) -> Result<U256, E>
			where F: FnMut(U256) -> Result<bool, E>
		{
			while upper - lower > 1.into() {
				let mid = (lower + upper) / 2.into();
				trace!(target: "estimate_gas", "{} .. {} .. {}", lower, mid, upper);
				let c = cond(mid)?;
				match c {
					true => upper = mid,
					false => lower = mid,
				};
				trace!(target: "estimate_gas", "{} => {} .. {}", c, lower, upper);
			}
			Ok(upper)
		}

		// binary chop to non-excepting call with gas somewhere between 21000 and block gas limit
		trace!(target: "estimate_gas", "estimate_gas chopping {} .. {}", lower, upper);
		binary_chop(lower, upper, cond)
	}

	fn replay(&self, id: TransactionId, analytics: CallAnalytics) -> Result<Executed, CallError> {
		let address = self.transaction_address(id).ok_or(CallError::TransactionNotFound)?;
		let block = BlockId::Hash(address.block_hash);

		const PROOF: &'static str = "The transaction address contains a valid index within block; qed";
		Ok(self.replay_block_transactions(block, analytics)?.nth(address.index).expect(PROOF))
	}

	fn replay_block_transactions(&self, block: BlockId, analytics: CallAnalytics) -> Result<Box<Iterator<Item = Executed>>, CallError> {
		let mut env_info = self.env_info(block).ok_or(CallError::StatePruned)?;
		let body = self.block_body(block).ok_or(CallError::StatePruned)?;
		let mut state = self.state_at_beginning(block).ok_or(CallError::StatePruned)?;
		let txs = body.transactions();
		let engine = self.engine.clone();

		const PROOF: &'static str = "Transactions fetched from blockchain; blockchain transactions are valid; qed";
		const EXECUTE_PROOF: &'static str = "Transaction replayed; qed";

		Ok(Box::new(txs.into_iter()
			.map(move |t| {
				let t = SignedTransaction::new(t).expect(PROOF);
				let machine = engine.machine();
				let x = Self::do_virtual_call(machine, &env_info, &mut state, &t, analytics).expect(EXECUTE_PROOF);
				env_info.gas_used = env_info.gas_used + x.gas_used;
				x
			})))
	}


	fn mode(&self) -> IpcMode {
		let r = self.mode.lock().clone().into();
		trace!(target: "mode", "Asked for mode = {:?}. returning {:?}", &*self.mode.lock(), r);
		r
	}

	fn disable(&self) {
		self.set_mode(IpcMode::Off);
		self.enabled.store(false, AtomicOrdering::Relaxed);
		self.clear_queue();
	}

	fn set_mode(&self, new_mode: IpcMode) {
		trace!(target: "mode", "Client::set_mode({:?})", new_mode);
		if !self.enabled.load(AtomicOrdering::Relaxed) {
			return;
		}
		{
			let mut mode = self.mode.lock();
			*mode = new_mode.clone().into();
			trace!(target: "mode", "Mode now {:?}", &*mode);
			if let Some(ref mut f) = *self.on_user_defaults_change.lock() {
				trace!(target: "mode", "Making callback...");
				f(Some((&*mode).clone()))
			}
		}
		match new_mode {
			IpcMode::Active => self.wake_up(),
			IpcMode::Off => self.sleep(),
			_ => {(*self.sleep_state.lock()).last_activity = Some(Instant::now()); }
		}
	}

	fn spec_name(&self) -> String {
		self.config.spec_name.clone()
	}

	fn set_spec_name(&self, new_spec_name: String) {
		trace!(target: "mode", "Client::set_spec_name({:?})", new_spec_name);
		if !self.enabled.load(AtomicOrdering::Relaxed) {
			return;
		}
		if let Some(ref h) = *self.exit_handler.lock() {
			(*h)(true, Some(new_spec_name));
		} else {
			warn!("Not hypervised; cannot change chain.");
		}
	}

	fn best_block_header(&self) -> encoded::Header {
		self.chain.read().best_block_header()
	}

	fn block_header(&self, id: BlockId) -> Option<::encoded::Header> {
		let chain = self.chain.read();

		if let BlockId::Pending = id {
			if let Some(block) = self.miner.pending_block(chain.best_block_number()) {
				return Some(encoded::Header::new(block.header.rlp(Seal::Without)));
			}
			// fall back to latest
			return self.block_header(BlockId::Latest);
		}

		Self::block_hash(&chain, &self.miner, id).and_then(|hash| chain.block_header_data(&hash))
	}

	fn block_number(&self, id: BlockId) -> Option<BlockNumber> {
		self.block_number_ref(&id)
	}

	fn block_body(&self, id: BlockId) -> Option<encoded::Body> {
		let chain = self.chain.read();

		if let BlockId::Pending = id {
			if let Some(block) = self.miner.pending_block(chain.best_block_number()) {
				return Some(encoded::Body::new(BlockChain::block_to_body(&block.rlp_bytes(Seal::Without))));
			}
			// fall back to latest
			return self.block_body(BlockId::Latest);
		}

		Self::block_hash(&chain, &self.miner, id).and_then(|hash| chain.block_body(&hash))
	}

	fn block(&self, id: BlockId) -> Option<encoded::Block> {
		let chain = self.chain.read();

		if let BlockId::Pending = id {
			if let Some(block) = self.miner.pending_block(chain.best_block_number()) {
				return Some(encoded::Block::new(block.rlp_bytes(Seal::Without)));
			}
			// fall back to latest
			return self.block(BlockId::Latest);
		}

		Self::block_hash(&chain, &self.miner, id).and_then(|hash| {
			chain.block(&hash)
		})
	}

	fn block_status(&self, id: BlockId) -> BlockStatus {
		if let BlockId::Pending = id {
			return BlockStatus::Pending;
		}

		let chain = self.chain.read();
		match Self::block_hash(&chain, &self.miner, id) {
			Some(ref hash) if chain.is_known(hash) => BlockStatus::InChain,
			Some(hash) => self.block_queue.status(&hash).into(),
			None => BlockStatus::Unknown
		}
	}

	fn block_total_difficulty(&self, id: BlockId) -> Option<U256> {
		let chain = self.chain.read();
		if let BlockId::Pending = id {
			let latest_difficulty = self.block_total_difficulty(BlockId::Latest).expect("blocks in chain have details; qed");
			let pending_difficulty = self.miner.pending_block_header(chain.best_block_number()).map(|header| *header.difficulty());
			if let Some(difficulty) = pending_difficulty {
				return Some(difficulty + latest_difficulty);
			}
			// fall back to latest
			return Some(latest_difficulty);
		}

		Self::block_hash(&chain, &self.miner, id).and_then(|hash| chain.block_details(&hash)).map(|d| d.total_difficulty)
	}

	fn nonce(&self, address: &Address, id: BlockId) -> Option<U256> {
		self.state_at(id).and_then(|s| s.nonce(address).ok())
	}

	fn storage_root(&self, address: &Address, id: BlockId) -> Option<H256> {
		self.state_at(id).and_then(|s| s.storage_root(address).ok()).and_then(|x| x)
	}

	fn block_hash(&self, id: BlockId) -> Option<H256> {
		let chain = self.chain.read();
		Self::block_hash(&chain, &self.miner, id)
	}

	fn code(&self, address: &Address, id: BlockId) -> Option<Option<Bytes>> {
		self.state_at(id).and_then(|s| s.code(address).ok()).map(|c| c.map(|c| (&*c).clone()))
	}

	fn code_hash(&self, address: &Address, id: BlockId) -> Option<H256> {
		self.state_at(id).and_then(|s| s.code_hash(address).ok())
	}

	fn balance(&self, address: &Address, id: BlockId) -> Option<U256> {
		self.state_at(id).and_then(|s| s.balance(address).ok())
	}

	fn storage_at(&self, address: &Address, position: &H256, id: BlockId) -> Option<H256> {
		self.state_at(id).and_then(|s| s.storage_at(address, position).ok())
	}

	fn list_accounts(&self, id: BlockId, after: Option<&Address>, count: u64) -> Option<Vec<Address>> {
		if !self.factories.trie.is_fat() {
			trace!(target: "fatdb", "list_accounts: Not a fat DB");
			return None;
		}

		let state = match self.state_at(id) {
			Some(state) => state,
			_ => return None,
		};

		let (root, db) = state.drop();
		let trie = match self.factories.trie.readonly(db.as_hashdb(), &root) {
			Ok(trie) => trie,
			_ => {
				trace!(target: "fatdb", "list_accounts: Couldn't open the DB");
				return None;
			}
		};

		let mut iter = match trie.iter() {
			Ok(iter) => iter,
			_ => return None,
		};

		if let Some(after) = after {
			if let Err(e) = iter.seek(after) {
				trace!(target: "fatdb", "list_accounts: Couldn't seek the DB: {:?}", e);
			}
		}

		let accounts = iter.filter_map(|item| {
			item.ok().map(|(addr, _)| Address::from_slice(&addr))
		}).take(count as usize).collect();

		Some(accounts)
	}

	fn list_storage(&self, id: BlockId, account: &Address, after: Option<&H256>, count: u64) -> Option<Vec<H256>> {
		if !self.factories.trie.is_fat() {
			trace!(target: "fatdb", "list_stroage: Not a fat DB");
			return None;
		}

		let state = match self.state_at(id) {
			Some(state) => state,
			_ => return None,
		};

		let root = match state.storage_root(account) {
			Ok(Some(root)) => root,
			_ => return None,
		};

		let (_, db) = state.drop();
		let account_db = self.factories.accountdb.readonly(db.as_hashdb(), keccak(account));
		let trie = match self.factories.trie.readonly(account_db.as_hashdb(), &root) {
			Ok(trie) => trie,
			_ => {
				trace!(target: "fatdb", "list_storage: Couldn't open the DB");
				return None;
			}
		};

		let mut iter = match trie.iter() {
			Ok(iter) => iter,
			_ => return None,
		};

		if let Some(after) = after {
			if let Err(e) = iter.seek(after) {
				trace!(target: "fatdb", "list_accounts: Couldn't seek the DB: {:?}", e);
			}
		}

		let keys = iter.filter_map(|item| {
			item.ok().map(|(key, _)| H256::from_slice(&key))
		}).take(count as usize).collect();

		Some(keys)
	}

	fn transaction(&self, id: TransactionId) -> Option<LocalizedTransaction> {
		self.transaction_address(id).and_then(|address| self.chain.read().transaction(&address))
	}

	fn transaction_block(&self, id: TransactionId) -> Option<H256> {
		self.transaction_address(id).map(|addr| addr.block_hash)
	}

	fn uncle(&self, id: UncleId) -> Option<encoded::Header> {
		let index = id.position;
		self.block_body(id.block).and_then(|body| body.view().uncle_rlp_at(index))
			.map(encoded::Header::new)
	}

	fn transaction_receipt(&self, id: TransactionId) -> Option<LocalizedReceipt> {
		let chain = self.chain.read();
		self.transaction_address(id)
			.and_then(|address| chain.block_number(&address.block_hash).and_then(|block_number| {
				let transaction = chain.block_body(&address.block_hash)
					.and_then(|body| body.view().localized_transaction_at(&address.block_hash, block_number, address.index));

				let previous_receipts = (0..address.index + 1)
					.map(|index| {
						let mut address = address.clone();
						address.index = index;
						chain.transaction_receipt(&address)
					})
					.collect();
				match (transaction, previous_receipts) {
					(Some(transaction), Some(previous_receipts)) => {
						Some(transaction_receipt(self.engine().machine(), transaction, previous_receipts))
					},
					_ => None,
				}
			}))
	}

	fn tree_route(&self, from: &H256, to: &H256) -> Option<TreeRoute> {
		let chain = self.chain.read();
		match chain.is_known(from) && chain.is_known(to) {
			true => chain.tree_route(from.clone(), to.clone()),
			false => None
		}
	}

	fn find_uncles(&self, hash: &H256) -> Option<Vec<H256>> {
		self.chain.read().find_uncle_hashes(hash, self.engine.maximum_uncle_age())
	}

	fn state_data(&self, hash: &H256) -> Option<Bytes> {
		self.state_db.read().journal_db().state(hash)
	}

	fn block_receipts(&self, hash: &H256) -> Option<Bytes> {
		self.chain.read().block_receipts(hash).map(|receipts| ::rlp::encode(&receipts).into_vec())
	}

	fn import_block(&self, bytes: Bytes) -> Result<H256, BlockImportError> {
		use verification::queue::kind::BlockLike;
		use verification::queue::kind::blocks::Unverified;

		// create unverified block here so the `keccak` calculation can be cached.
		let unverified = Unverified::new(bytes);

		{
			if self.chain.read().is_known(&unverified.hash()) {
				return Err(BlockImportError::Import(ImportError::AlreadyInChain));
			}
			let status = self.block_status(BlockId::Hash(unverified.parent_hash()));
			if status == BlockStatus::Unknown || status == BlockStatus::Pending {
				return Err(BlockImportError::Block(BlockError::UnknownParent(unverified.parent_hash())));
			}
		}
		Ok(self.block_queue.import(unverified)?)
	}

	fn import_block_with_receipts(&self, block_bytes: Bytes, receipts_bytes: Bytes) -> Result<H256, BlockImportError> {
		{
			// check block order
			let header = BlockView::new(&block_bytes).header_view();
			if self.chain.read().is_known(&header.hash()) {
				return Err(BlockImportError::Import(ImportError::AlreadyInChain));
			}
			let status = self.block_status(BlockId::Hash(header.parent_hash()));
			if  status == BlockStatus::Unknown || status == BlockStatus::Pending {
				return Err(BlockImportError::Block(BlockError::UnknownParent(header.parent_hash())));
			}
		}
		self.import_old_block(block_bytes, receipts_bytes).map_err(Into::into)
	}

	fn queue_info(&self) -> BlockQueueInfo {
		self.block_queue.queue_info()
	}

	fn clear_queue(&self) {
		self.block_queue.clear();
	}

	fn chain_info(&self) -> BlockChainInfo {
		let mut chain_info = self.chain.read().chain_info();
		chain_info.pending_total_difficulty = chain_info.total_difficulty + self.block_queue.total_difficulty();
		chain_info
	}

	fn additional_params(&self) -> BTreeMap<String, String> {
		self.engine.additional_params().into_iter().collect()
	}

	fn logs(&self, filter: Filter) -> Vec<LocalizedLogEntry> {
		let (from, to) = match (self.block_number_ref(&filter.from_block), self.block_number_ref(&filter.to_block)) {
			(Some(from), Some(to)) => (from, to),
			_ => return Vec::new(),
		};

		let chain = self.chain.read();
		let blocks = chain.blocks_with_blooms(&filter.bloom_possibilities(), from, to);
		chain.logs(blocks, |entry| filter.matches(entry), filter.limit)
	}

	fn filter_traces(&self, filter: TraceFilter) -> Option<Vec<LocalizedTrace>> {
		let start = self.block_number(filter.range.start)?;
		let end = self.block_number(filter.range.end)?;

		let db_filter = trace::Filter {
			range: start as usize..end as usize,
			from_address: filter.from_address.into(),
			to_address: filter.to_address.into(),
		};

		let traces = self.tracedb.read()
			.filter(&db_filter)
			.into_iter()
			.skip(filter.after.unwrap_or(0))
			.take(filter.count.unwrap_or(usize::max_value()))
			.collect();
		Some(traces)
	}

	fn trace(&self, trace: TraceId) -> Option<LocalizedTrace> {
		let trace_address = trace.address;
		self.transaction_address(trace.transaction)
			.and_then(|tx_address| {
				self.block_number(BlockId::Hash(tx_address.block_hash))
					.and_then(|number| self.tracedb.read().trace(number, tx_address.index, trace_address))
			})
	}

	fn transaction_traces(&self, transaction: TransactionId) -> Option<Vec<LocalizedTrace>> {
		self.transaction_address(transaction)
			.and_then(|tx_address| {
				self.block_number(BlockId::Hash(tx_address.block_hash))
					.and_then(|number| self.tracedb.read().transaction_traces(number, tx_address.index))
			})
	}

	fn block_traces(&self, block: BlockId) -> Option<Vec<LocalizedTrace>> {
		self.block_number(block)
			.and_then(|number| self.tracedb.read().block_traces(number))
	}

	fn last_hashes(&self) -> LastHashes {
		(*self.build_last_hashes(self.chain.read().best_block_hash())).clone()
	}

	fn queue_transactions(&self, transactions: Vec<Bytes>, peer_id: usize) {
		let queue_size = self.queue_transactions.load(AtomicOrdering::Relaxed);
		trace!(target: "external_tx", "Queue size: {}", queue_size);
		if queue_size > MAX_TX_QUEUE_SIZE {
			debug!("Ignoring {} transactions: queue is full", transactions.len());
		} else {
			let len = transactions.len();
			match self.io_channel.lock().send(ClientIoMessage::NewTransactions(transactions, peer_id)) {
				Ok(_) => {
					self.queue_transactions.fetch_add(len, AtomicOrdering::SeqCst);
				}
				Err(e) => {
					debug!("Ignoring {} transactions: error queueing: {}", len, e);
				}
			}
		}
	}

	fn ready_transactions(&self) -> Vec<PendingTransaction> {
		// TODO [ToDr] Avoid cloning and propagate miner transaction further.
		self.miner.ready_transactions(self)
			.into_iter()
			.map(|x| x.signed().clone())
			.map(Into::into)
			.collect()
	}

	fn queue_consensus_message(&self, message: Bytes) {
		let channel = self.io_channel.lock().clone();
		if let Err(e) = channel.send(ClientIoMessage::NewMessage(message)) {
			debug!("Ignoring the message, error queueing: {}", e);
		}
	}

	fn signing_chain_id(&self) -> Option<u64> {
		self.engine.signing_chain_id(&self.latest_env_info())
	}

	fn block_extra_info(&self, id: BlockId) -> Option<BTreeMap<String, String>> {
		self.block_header(id)
			.map(|header| self.engine.extra_info(&header.decode()))
	}

	fn uncle_extra_info(&self, id: UncleId) -> Option<BTreeMap<String, String>> {
		self.uncle(id)
			.map(|header| self.engine.extra_info(&header.decode()))
	}

	fn pruning_info(&self) -> PruningInfo {
		PruningInfo {
			earliest_chain: self.chain.read().first_block_number().unwrap_or(1),
			earliest_state: self.state_db.read().journal_db().earliest_era().unwrap_or(0),
		}
	}

	fn call_contract(&self, block_id: BlockId, address: Address, data: Bytes) -> Result<Bytes, String> {
		let transaction = self.contract_call_tx(block_id, address, data);

		self.call(&transaction, Default::default(), block_id)
			.map_err(|e| format!("{:?}", e))
			.map(|executed| {
				executed.output
			})
	}

	fn transact_contract(&self, address: Address, data: Bytes) -> Result<(), transaction::Error> {
		let authoring_params = self.miner.authoring_params();
		let transaction = Transaction {
			nonce: self.latest_nonce(&authoring_params.author),
			action: Action::Call(address),
			// TODO [ToDr] Check that params carefuly.
			gas: self.miner.sensible_gas_limit(),
			gas_price: self.miner.sensible_gas_price(),
			value: U256::zero(),
			data: data,
		};
		let chain_id = self.engine.signing_chain_id(&self.latest_env_info());
		let signature = self.engine.sign(transaction.hash(chain_id))
			.map_err(|e| transaction::Error::InvalidSignature(e.to_string()))?;
		let signed = SignedTransaction::new(transaction.with_signature(signature, chain_id))?;
		self.miner.import_own_transaction(self, signed.into())
	}

	fn registrar_address(&self) -> Option<Address> {
		self.registrar_address.clone()
	}

	fn registry_address(&self, name: String, block: BlockId) -> Option<Address> {
		let address = match self.registrar_address {
			Some(address) => address,
			None => return None,
		};

		self.registrar.functions()
			.get_address()
			.call(keccak(name.as_bytes()), "A", &|data| self.call_contract(block, address, data))
			.ok()
			.and_then(|a| if a.is_zero() {
				None
			} else {
				Some(a)
			})
	}

	fn eip86_transition(&self) -> u64 {
		self.engine().params().eip86_transition
	}
}

impl MiningBlockChainClient for Client {
	fn as_block_chain_client(&self) -> &BlockChainClient { self }

	fn latest_schedule(&self) -> Schedule {
		self.engine.schedule(self.latest_env_info().number)
	}

	fn prepare_open_block(&self, author: Address, gas_range_target: (U256, U256), extra_data: Bytes) -> OpenBlock {
		let engine = &*self.engine;
		let chain = self.chain.read();
		let h = chain.best_block_hash();
		let best_header = &chain.block_header(&h)
			.expect("h is best block hash: so its header must exist: qed");

		let is_epoch_begin = chain.epoch_transition(best_header.number(), h).is_some();
		let mut open_block = OpenBlock::new(
			engine,
			self.factories.clone(),
			self.tracedb.read().tracing_enabled(),
			self.state_db.read().boxed_clone_canon(&h),
			best_header,
			self.build_last_hashes(h.clone()),
			author,
			gas_range_target,
			extra_data,
			is_epoch_begin,
		).expect("OpenBlock::new only fails if parent state root invalid; state root of best block's header is never invalid; qed");

		// Add uncles
		chain
			.find_uncle_headers(&h, engine.maximum_uncle_age())
			.unwrap_or_else(Vec::new)
			.into_iter()
			.take(engine.maximum_uncle_count(open_block.header().number()))
			.foreach(|h| {
				open_block.push_uncle(h).expect("pushing maximum_uncle_count;
												open_block was just created;
												push_uncle is not ok only if more than maximum_uncle_count is pushed;
												so all push_uncle are Ok;
												qed");
			});

		open_block
	}

	fn reopen_block(&self, block: ClosedBlock) -> OpenBlock {
		let engine = &*self.engine;
		let mut block = block.reopen(engine);
		let max_uncles = engine.maximum_uncle_count(block.header().number());
		if block.uncles().len() < max_uncles {
			let chain = self.chain.read();
			let h = chain.best_block_hash();
			// Add new uncles
			let uncles = chain
				.find_uncle_hashes(&h, engine.maximum_uncle_age())
				.unwrap_or_else(Vec::new);

			for h in uncles {
				if !block.uncles().iter().any(|header| header.hash() == h) {
					let uncle = chain.block_header(&h).expect("find_uncle_hashes only returns hashes for existing headers; qed");
					block.push_uncle(uncle).expect("pushing up to maximum_uncle_count;
												push_uncle is not ok only if more than maximum_uncle_count is pushed;
												so all push_uncle are Ok;
												qed");
					if block.uncles().len() >= max_uncles { break }
				}
			}

		}
		block
	}

	fn vm_factory(&self) -> &VmFactory {
		&self.factories.vm
	}

	fn broadcast_proposal_block(&self, block: SealedBlock) {
		self.notify(|notify| {
			notify.new_blocks(
				vec![],
				vec![],
				vec![],
				vec![],
				vec![],
				vec![block.rlp_bytes()],
				0,
			);
		});
	}

	fn import_sealed_block(&self, block: SealedBlock) -> ImportResult {
		let h = block.header().hash();
		let start = precise_time_ns();
		let route = {
			// scope for self.import_lock
			let _import_lock = self.import_lock.lock();
			trace_time!("import_sealed_block");

			let number = block.header().number();
			let block_data = block.rlp_bytes();
			let header = block.header().clone();

			let route = self.commit_block(block, &header, &block_data);
			trace!(target: "client", "Imported sealed block #{} ({})", number, h);
			self.state_db.write().sync_cache(&route.enacted, &route.retracted, false);
			route
		};
		let (enacted, retracted) = self.calculate_enacted_retracted(&[route]);
		self.miner.chain_new_blocks(self, &[h.clone()], &[], &enacted, &retracted);
		self.notify(|notify| {
			notify.new_blocks(
				vec![h.clone()],
				vec![],
				enacted.clone(),
				retracted.clone(),
				vec![h.clone()],
				vec![],
				precise_time_ns() - start,
			);
		});
		self.db.read().flush().expect("DB flush failed.");
		Ok(h)
	}
}

impl super::traits::EngineClient for Client {
	fn update_sealing(&self) {
		self.miner.update_sealing(self)
	}

	fn submit_seal(&self, block_hash: H256, seal: Vec<Bytes>) {
		let import = self.miner.submit_seal(block_hash, seal).and_then(|block| self.import_sealed_block(block));
		if let Err(err) = import {
			warn!(target: "poa", "Wrong internal seal submission! {:?}", err);
		}
	}

	fn broadcast_consensus_message(&self, message: Bytes) {
		self.notify(|notify| notify.broadcast(message.clone()));
	}

	fn epoch_transition_for(&self, parent_hash: H256) -> Option<::engines::EpochTransition> {
		self.chain.read().epoch_transition_for(parent_hash)
	}

	fn chain_info(&self) -> BlockChainInfo {
		BlockChainClient::chain_info(self)
	}

	fn as_full_client(&self) -> Option<&BlockChainClient> { Some(self) }

	fn block_number(&self, id: BlockId) -> Option<BlockNumber> {
		BlockChainClient::block_number(self, id)
	}

	fn block_header(&self, id: BlockId) -> Option<::encoded::Header> {
		BlockChainClient::block_header(self, id)
	}
}

impl ProvingBlockChainClient for Client {
	fn prove_storage(&self, key1: H256, key2: H256, id: BlockId) -> Option<(Vec<Bytes>, H256)> {
		self.state_at(id)
			.and_then(move |state| state.prove_storage(key1, key2).ok())
	}

	fn prove_account(&self, key1: H256, id: BlockId) -> Option<(Vec<Bytes>, ::types::basic_account::BasicAccount)> {
		self.state_at(id)
			.and_then(move |state| state.prove_account(key1).ok())
	}

	fn prove_transaction(&self, transaction: SignedTransaction, id: BlockId) -> Option<(Bytes, Vec<DBValue>)> {
		let (header, mut env_info) = match (self.block_header(id), self.env_info(id)) {
			(Some(s), Some(e)) => (s, e),
			_ => return None,
		};

		env_info.gas_limit = transaction.gas.clone();
		let mut jdb = self.state_db.read().journal_db().boxed_clone();

		state::prove_transaction(
			jdb.as_hashdb_mut(),
			header.state_root().clone(),
			&transaction,
			self.engine.machine(),
			&env_info,
			self.factories.clone(),
			false,
		)
	}


	fn epoch_signal(&self, hash: H256) -> Option<Vec<u8>> {
		// pending transitions are never deleted, and do not contain
		// finality proofs by definition.
		self.chain.read().get_pending_transition(hash).map(|pending| pending.proof)
	}
}

impl Drop for Client {
	fn drop(&mut self) {
		self.engine.stop();
	}
}

/// Returns `LocalizedReceipt` given `LocalizedTransaction`
/// and a vector of receipts from given block up to transaction index.
fn transaction_receipt(machine: &::machine::EthereumMachine, mut tx: LocalizedTransaction, mut receipts: Vec<Receipt>) -> LocalizedReceipt {
	assert_eq!(receipts.len(), tx.transaction_index + 1, "All previous receipts are provided.");

	let sender = tx.sender();
	let receipt = receipts.pop().expect("Current receipt is provided; qed");
	let prior_gas_used = match tx.transaction_index {
		0 => 0.into(),
		i => receipts.get(i - 1).expect("All previous receipts are provided; qed").gas_used,
	};
	let no_of_logs = receipts.into_iter().map(|receipt| receipt.logs.len()).sum::<usize>();
	let transaction_hash = tx.hash();
	let block_hash = tx.block_hash;
	let block_number = tx.block_number;
	let transaction_index = tx.transaction_index;

	LocalizedReceipt {
		transaction_hash: transaction_hash,
		transaction_index: transaction_index,
		block_hash: block_hash,
		block_number: block_number,
		cumulative_gas_used: receipt.gas_used,
		gas_used: receipt.gas_used - prior_gas_used,
		contract_address: match tx.action {
			Action::Call(_) => None,
			Action::Create => Some(contract_address(machine.create_address_scheme(block_number), &sender, &tx.nonce, &tx.data).0)
		},
		logs: receipt.logs.into_iter().enumerate().map(|(i, log)| LocalizedLogEntry {
			entry: log,
			block_hash: block_hash,
			block_number: block_number,
			transaction_hash: transaction_hash,
			transaction_index: transaction_index,
			transaction_log_index: i,
			log_index: no_of_logs + i,
		}).collect(),
		log_bloom: receipt.log_bloom,
		outcome: receipt.outcome,
	}
}

#[cfg(test)]
mod tests {

	#[test]
	fn should_not_cache_details_before_commit() {
		use client::BlockChainClient;
		use tests::helpers::*;

		use std::thread;
		use std::time::Duration;
		use std::sync::Arc;
		use std::sync::atomic::{AtomicBool, Ordering};
		use kvdb::DBTransaction;

		let client = generate_dummy_client(0);
		let genesis = client.chain_info().best_block_hash;
		let (new_hash, new_block) = get_good_dummy_block_hash();

		let go = {
			// Separate thread uncommited transaction
			let go = Arc::new(AtomicBool::new(false));
			let go_thread = go.clone();
			let another_client = client.clone();
			thread::spawn(move || {
				let mut batch = DBTransaction::new();
				another_client.chain.read().insert_block(&mut batch, &new_block, Vec::new());
				go_thread.store(true, Ordering::SeqCst);
			});
			go
		};

		while !go.load(Ordering::SeqCst) { thread::park_timeout(Duration::from_millis(5)); }

		assert!(client.tree_route(&genesis, &new_hash).is_none());
	}

	#[test]
	fn should_return_correct_log_index() {
		use hash::keccak;
		use super::transaction_receipt;
		use ethkey::KeyPair;
		use log_entry::{LogEntry, LocalizedLogEntry};
		use receipt::{Receipt, LocalizedReceipt, TransactionOutcome};
		use transaction::{Transaction, LocalizedTransaction, Action};

		// given
		let key = KeyPair::from_secret_slice(&keccak("test")).unwrap();
		let secret = key.secret();
		let machine = ::ethereum::new_frontier_test_machine();

		let block_number = 1;
		let block_hash = 5.into();
		let state_root = 99.into();
		let gas_used = 10.into();
		let raw_tx = Transaction {
			nonce: 0.into(),
			gas_price: 0.into(),
			gas: 21000.into(),
			action: Action::Call(10.into()),
			value: 0.into(),
			data: vec![],
		};
		let tx1 = raw_tx.clone().sign(secret, None);
		let transaction = LocalizedTransaction {
			signed: tx1.clone().into(),
			block_number: block_number,
			block_hash: block_hash,
			transaction_index: 1,
			cached_sender: Some(tx1.sender()),
		};
		let logs = vec![LogEntry {
			address: 5.into(),
			topics: vec![],
			data: vec![],
		}, LogEntry {
			address: 15.into(),
			topics: vec![],
			data: vec![],
		}];
		let receipts = vec![Receipt {
			outcome: TransactionOutcome::StateRoot(state_root),
			gas_used: 5.into(),
			log_bloom: Default::default(),
			logs: vec![logs[0].clone()],
		}, Receipt {
			outcome: TransactionOutcome::StateRoot(state_root),
			gas_used: gas_used,
			log_bloom: Default::default(),
			logs: logs.clone(),
		}];

		// when
		let receipt = transaction_receipt(&machine, transaction, receipts);

		// then
		assert_eq!(receipt, LocalizedReceipt {
			transaction_hash: tx1.hash(),
			transaction_index: 1,
			block_hash: block_hash,
			block_number: block_number,
			cumulative_gas_used: gas_used,
			gas_used: gas_used - 5.into(),
			contract_address: None,
			logs: vec![LocalizedLogEntry {
				entry: logs[0].clone(),
				block_hash: block_hash,
				block_number: block_number,
				transaction_hash: tx1.hash(),
				transaction_index: 1,
				transaction_log_index: 0,
				log_index: 1,
			}, LocalizedLogEntry {
				entry: logs[1].clone(),
				block_hash: block_hash,
				block_number: block_number,
				transaction_hash: tx1.hash(),
				transaction_index: 1,
				transaction_log_index: 1,
				log_index: 2,
			}],
			log_bloom: Default::default(),
			outcome: TransactionOutcome::StateRoot(state_root),
		});
	}
}<|MERGE_RESOLUTION|>--- conflicted
+++ resolved
@@ -895,12 +895,7 @@
 
 	/// Import transactions from the IO queue
 	pub fn import_queued_transactions(&self, transactions: &[Bytes], peer_id: usize) -> usize {
-<<<<<<< HEAD
-		let _timer = PerfTimer::new("import_queued_transactions");
-=======
-		trace!(target: "external_tx", "Importing queued");
 		trace_time!("import_queued_transactions");
->>>>>>> eff5cabb
 		self.queue_transactions.fetch_sub(transactions.len(), AtomicOrdering::SeqCst);
 
 		let mut txs: Vec<UnverifiedTransaction> = transactions
@@ -941,7 +936,7 @@
 			queued.split_off(len)
 		};
 
-		let _timer = PerfTimer::new("check_transaction_import_queue");
+		trace_time!("check_transaction_import_queue");
 		self.queue_transactions.fetch_sub(txs.len(), AtomicOrdering::SeqCst);
 		self.miner.import_external_transactions(self, txs);
 	}
