// Copyright 2015-2017 Parity Technologies (UK) Ltd.
// This file is part of Parity.

// Parity is free software: you can redistribute it and/or modify
// it under the terms of the GNU General Public License as published by
// the Free Software Foundation, either version 3 of the License, or
// (at your option) any later version.

// Parity is distributed in the hope that it will be useful,
// but WITHOUT ANY WARRANTY; without even the implied warranty of
// MERCHANTABILITY or FITNESS FOR A PARTICULAR PURPOSE.  See the
// GNU General Public License for more details.

// You should have received a copy of the GNU General Public License
// along with Parity.  If not, see <http://www.gnu.org/licenses/>.

use std::collections::{HashSet, BTreeMap, BTreeSet, VecDeque};
use std::fmt;
use std::str::FromStr;
use std::sync::atomic::{AtomicUsize, AtomicBool, Ordering as AtomicOrdering};
use std::sync::{Arc, Weak};
use std::time::{Instant, Duration};

// util
use hash::keccak;
use bytes::Bytes;
use itertools::Itertools;
use journaldb;
use trie::{TrieSpec, TrieFactory, Trie};
use kvdb::{DBValue, KeyValueDB, DBTransaction};
use util_error::UtilError;

// other
use ethereum_types::{H256, Address, U256};
use block::{IsBlock, LockedBlock, Drain, ClosedBlock, OpenBlock, enact_verified, SealedBlock};
use blockchain::{BlockChain, BlockProvider, TreeRoute, ImportRoute, TransactionAddress, ExtrasInsert};
use client::ancient_import::AncientVerifier;
use client::Error as ClientError;
use client::{
    Nonce, Balance, ChainInfo, BlockInfo, CallContract, TransactionInfo,
    RegistryInfo, ReopenBlock, PrepareOpenBlock, ScheduleInfo, ImportSealedBlock,
    BroadcastProposalBlock, ImportBlock, StateOrBlock, StateInfo, StateClient, Call,
    AccountData, BlockChain as BlockChainTrait, BlockProducer, SealedBlockImporter,
    ClientIoMessage
};
use client::{
    BlockId, TransactionId, UncleId, TraceId, ClientConfig, BlockChainClient,
    TraceFilter, CallAnalytics, BlockImportError, Mode,
    ChainNotify, ChainRoute, PruningInfo, ProvingBlockChainClient, EngineInfo, ChainMessageType,
    IoClient
};
use encoded;
use engines::{EthEngine, EpochTransition, ForkChoice};
use error::{ImportErrorKind, BlockImportErrorKind, ExecutionError, CallError, BlockError, ImportResult, Error as EthcoreError};
use vm::{EnvInfo, LastHashes};
use evm::Schedule;
use executive::{Executive, Executed, TransactOptions, contract_address};
use factory::{Factories, VmFactory};
use header::{BlockNumber, Header, ExtendedHeader};
use io::{IoChannel, IoError};
use log_entry::LocalizedLogEntry;
use memory_cache::MemoryLruCache;
use miner::{Miner, MinerService};
use ethcore_miner::pool::VerifiedTransaction;
use parking_lot::{Mutex, RwLock};
use rand::OsRng;
use receipt::{Receipt, LocalizedReceipt};
use snapshot::{self, io as snapshot_io};
use spec::Spec;
use state_db::StateDB;
use state::{self, State};
use trace;
use trace::{TraceDB, ImportRequest as TraceImportRequest, LocalizedTrace, Database as TraceDatabase};
use transaction::{self, LocalizedTransaction, UnverifiedTransaction, SignedTransaction, Transaction, Action};
use types::filter::Filter;
use types::mode::Mode as IpcMode;
use types::ancestry_action::AncestryAction;
use verification;
use verification::{PreverifiedBlock, Verifier};
use verification::queue::BlockQueue;
use views::BlockView;
use parity_machine::{Finalizable, WithMetadata};

// re-export
pub use types::blockchain_info::BlockChainInfo;
pub use types::block_status::BlockStatus;
pub use blockchain::CacheSize as BlockChainCacheSize;
pub use verification::queue::QueueInfo as BlockQueueInfo;

use_contract!(registry, "Registry", "res/contracts/registrar.json");

const MAX_TX_QUEUE_SIZE: usize = 4096;
const MAX_ANCIENT_BLOCKS_QUEUE_SIZE: usize = 4096;
const MAX_QUEUE_SIZE_TO_SLEEP_ON: usize = 2;
const MIN_HISTORY_SIZE: u64 = 8;

/// Report on the status of a client.
#[derive(Default, Clone, Debug, Eq, PartialEq)]
pub struct ClientReport {
    /// How many blocks have been imported so far.
    pub blocks_imported: usize,
    /// How many transactions have been applied so far.
    pub transactions_applied: usize,
    /// How much gas has been processed so far.
    pub gas_processed: U256,
    /// Memory used by state DB
    pub state_db_mem: usize,
}

impl ClientReport {
    /// Alter internal reporting to reflect the additional `block` has been processed.
    pub fn accrue_block(&mut self, header: &Header, transactions: usize) {
        self.blocks_imported += 1;
        self.transactions_applied += transactions;
        self.gas_processed = self.gas_processed + *header.gas_used();
    }
}

impl<'a> ::std::ops::Sub<&'a ClientReport> for ClientReport {
    type Output = Self;

    fn sub(mut self, other: &'a ClientReport) -> Self {
        let higher_mem = ::std::cmp::max(self.state_db_mem, other.state_db_mem);
        let lower_mem = ::std::cmp::min(self.state_db_mem, other.state_db_mem);

		self.blocks_imported -= other.blocks_imported;
		self.transactions_applied -= other.transactions_applied;
		self.gas_processed = self.gas_processed - other.gas_processed;
		self.state_db_mem = higher_mem - lower_mem;

        self
    }
}

struct SleepState {
    last_activity: Option<Instant>,
    last_autosleep: Option<Instant>,
}

impl SleepState {
    fn new(awake: bool) -> Self {
        SleepState {
            last_activity: match awake { false => None, true => Some(Instant::now()) },
            last_autosleep: match awake { false => Some(Instant::now()), true => None },
        }
    }
}

struct Importer {
    /// Lock used during block import
    pub import_lock: Mutex<()>, // FIXME Maybe wrap the whole `Importer` instead?

    /// Used to verify blocks
    pub verifier: Box<Verifier<Client>>,

    /// Queue containing pending blocks
    pub block_queue: BlockQueue,

    /// Handles block sealing
    pub miner: Arc<Miner>,

	/// Ancient block verifier: import an ancient sequence of blocks in order from a starting epoch
	pub ancient_verifier: AncientVerifier,

    /// Ethereum engine to be used during import
    pub engine: Arc<EthEngine>,
}

/// Blockchain database client backed by a persistent database. Owns and manages a blockchain and a block queue.
/// Call `import_block()` to import a block asynchronously; `flush_queue()` flushes the queue.
pub struct Client {
    /// Flag used to disable the client forever. Not to be confused with `liveness`.
    ///
    /// For example, auto-updater will disable client forever if there is a
    /// hard fork registered on-chain that we don't have capability for.
    /// When hard fork block rolls around, the client (if `update` is false)
    /// knows it can't proceed further.
    enabled: AtomicBool,

    /// Operating mode for the client
    mode: Mutex<Mode>,

    chain: RwLock<Arc<BlockChain>>,
    tracedb: RwLock<TraceDB<BlockChain>>,
    engine: Arc<EthEngine>,

    /// Client configuration
    config: ClientConfig,

    /// Database pruning strategy to use for StateDB
    pruning: journaldb::Algorithm,

    /// Client uses this to store blocks, traces, etc.
    db: RwLock<Arc<KeyValueDB>>,

    state_db: RwLock<StateDB>,

    /// Report on the status of client
    report: RwLock<ClientReport>,

    sleep_state: Mutex<SleepState>,

    /// Flag changed by `sleep` and `wake_up` methods. Not to be confused with `enabled`.
    liveness: AtomicBool,
    io_channel: Mutex<IoChannel<ClientIoMessage>>,

    /// List of actors to be notified on certain chain events
    notify: RwLock<Vec<Weak<ChainNotify>>>,

	/// Queued transactions from IO
	queue_transactions: IoChannelQueue,
	/// Ancient blocks import queue
	queue_ancient_blocks: IoChannelQueue,
	/// Consensus messages import queue
	queue_consensus_message: IoChannelQueue,

	last_hashes: RwLock<VecDeque<H256>>,
	factories: Factories,

    /// Number of eras kept in a journal before they are pruned
    history: u64,

    /// An action to be done if a mode/spec_name change happens
    on_user_defaults_change: Mutex<Option<Box<FnMut(Option<Mode>) + 'static + Send>>>,

    /// Link to a registry object useful for looking up names
    registrar: registry::Registry,
    registrar_address: Option<Address>,

    /// A closure to call when we want to restart the client
    exit_handler: Mutex<Option<Box<Fn(String) + 'static + Send>>>,

    importer: Importer,

    /// LRU cache to hold replayed block results that also limits cache memory consumption
    replay_cache: Mutex<MemoryLruCache<H256, Vec<Executed>>>
}

impl Importer {
	pub fn new(
		config: &ClientConfig,
		engine: Arc<EthEngine>,
		message_channel: IoChannel<ClientIoMessage>,
		miner: Arc<Miner>,
	) -> Result<Importer, ::error::Error> {
		let block_queue = BlockQueue::new(config.queue.clone(), engine.clone(), message_channel.clone(), config.verifier_type.verifying_seal());

		Ok(Importer {
			import_lock: Mutex::new(()),
			verifier: verification::new(config.verifier_type.clone()),
			block_queue,
			miner,
			ancient_verifier: AncientVerifier::new(engine.clone()),
			engine,
		})
	}

	/// This is triggered by a message coming from a block queue when the block is ready for insertion
	pub fn import_verified_blocks(&self, client: &Client) -> usize {

		// Shortcut out if we know we're incapable of syncing the chain.
		if !client.enabled.load(AtomicOrdering::Relaxed) {
			return 0;
		}

		let max_blocks_to_import = 4;
		let (imported_blocks, import_results, invalid_blocks, imported, proposed_blocks, duration, is_empty) = {
			let mut imported_blocks = Vec::with_capacity(max_blocks_to_import);
			let mut invalid_blocks = HashSet::new();
			let mut proposed_blocks = Vec::with_capacity(max_blocks_to_import);
			let mut import_results = Vec::with_capacity(max_blocks_to_import);

			let _import_lock = self.import_lock.lock();
			let blocks = self.block_queue.drain(max_blocks_to_import);
			if blocks.is_empty() {
				return 0;
			}
			trace_time!("import_verified_blocks");
			let start = Instant::now();

			for block in blocks {
				let header = block.header.clone();
				let bytes = block.bytes.clone();
				let hash = header.hash();

				let is_invalid = invalid_blocks.contains(header.parent_hash());
				if is_invalid {
					invalid_blocks.insert(hash);
					continue;
				}

				if let Ok(closed_block) = self.check_and_close_block(block, client) {
					if self.engine.is_proposal(&header) {
						self.block_queue.mark_as_good(&[hash]);
						proposed_blocks.push(bytes);
					} else {
						imported_blocks.push(hash);

						let transactions_len = closed_block.transactions().len();

						let route = self.commit_block(closed_block, &header, &bytes, client);
						import_results.push(route);

						client.report.write().accrue_block(&header, transactions_len);
					}
				} else {
					invalid_blocks.insert(header.hash());
				}
			}

			let imported = imported_blocks.len();
			let invalid_blocks = invalid_blocks.into_iter().collect::<Vec<H256>>();

			if !invalid_blocks.is_empty() {
				self.block_queue.mark_as_bad(&invalid_blocks);
			}
			let is_empty = self.block_queue.mark_as_good(&imported_blocks);
			(imported_blocks, import_results, invalid_blocks, imported, proposed_blocks, start.elapsed(), is_empty)
		};

		{
			if !imported_blocks.is_empty() && is_empty {
				let route = ChainRoute::from(import_results.as_ref());

				if is_empty {
					self.miner.chain_new_blocks(client, &imported_blocks, &invalid_blocks, route.enacted(), route.retracted(), false);
				}

				client.notify(|notify| {
					notify.new_blocks(
						imported_blocks.clone(),
						invalid_blocks.clone(),
						route.clone(),
						Vec::new(),
						proposed_blocks.clone(),
						duration,
					);
				});
			}
		}

		client.db.read().flush().expect("DB flush failed.");
		imported
	}

	fn check_and_close_block(&self, block: PreverifiedBlock, client: &Client) -> Result<LockedBlock, ()> {
		let engine = &*self.engine;
		let header = block.header.clone();

		// Check the block isn't so old we won't be able to enact it.
		let best_block_number = client.chain.read().best_block_number();
		if client.pruning_info().earliest_state > header.number() {
			warn!(target: "client", "Block import failed for #{} ({})\nBlock is ancient (current best block: #{}).", header.number(), header.hash(), best_block_number);
			return Err(());
		}

		// Check if parent is in chain
		let parent = match client.block_header_decoded(BlockId::Hash(*header.parent_hash())) {
			Some(h) => h,
			None => {
				warn!(target: "client", "Block import failed for #{} ({}): Parent not found ({}) ", header.number(), header.hash(), header.parent_hash());
				return Err(());
			}
		};

		let chain = client.chain.read();
		// Verify Block Family
		let verify_family_result = self.verifier.verify_block_family(
			&header,
			&parent,
			engine,
			Some(verification::FullFamilyParams {
				block_bytes: &block.bytes,
				transactions: &block.transactions,
				block_provider: &**chain,
				client
			}),
		);

		if let Err(e) = verify_family_result {
			warn!(target: "client", "Stage 3 block verification failed for #{} ({})\nError: {:?}", header.number(), header.hash(), e);
			return Err(());
		};

		let verify_external_result = self.verifier.verify_block_external(&header, engine);
		if let Err(e) = verify_external_result {
			warn!(target: "client", "Stage 4 block verification failed for #{} ({})\nError: {:?}", header.number(), header.hash(), e);
			return Err(());
		};

		// Enact Verified Block
		let last_hashes = client.build_last_hashes(header.parent_hash());
		let db = client.state_db.read().boxed_clone_canon(header.parent_hash());

		let is_epoch_begin = chain.epoch_transition(parent.number(), *header.parent_hash()).is_some();
		let enact_result = enact_verified(
			block,
			engine,
			client.tracedb.read().tracing_enabled(),
			db,
			&parent,
			last_hashes,
			client.factories.clone(),
			is_epoch_begin,
			&mut chain.ancestry_with_metadata_iter(*header.parent_hash()),
		);

		let mut locked_block = enact_result.map_err(|e| {
			warn!(target: "client", "Block import failed for #{} ({})\nError: {:?}", header.number(), header.hash(), e);
		})?;

		// Strip receipts for blocks before validate_receipts_transition,
		// if the expected receipts root header does not match.
		// (i.e. allow inconsistency in receipts outcome before the transition block)
		if header.number() < engine.params().validate_receipts_transition
			&& header.receipts_root() != locked_block.block().header().receipts_root()
		{
			locked_block.strip_receipts_outcomes();
		}

		// Final Verification
		if let Err(e) = self.verifier.verify_block_final(&header, locked_block.block().header()) {
			warn!(target: "client", "Stage 5 block verification failed for #{} ({})\nError: {:?}", header.number(), header.hash(), e);
			return Err(());
		}

		Ok(locked_block)
	}


	/// Import a block with transaction receipts.
	///
	/// The block is guaranteed to be the next best blocks in the
	/// first block sequence. Does no sealing or transaction validation.
	fn import_old_block(&self, header: &Header, block_bytes: &[u8], receipts_bytes: &[u8], db: &KeyValueDB, chain: &BlockChain) -> Result<H256, ::error::Error> {
		let receipts = ::rlp::decode_list(receipts_bytes);
		let hash = header.hash();
		let _import_lock = self.import_lock.lock();

		{
			trace_time!("import_old_block");
			// verify the block, passing the chain for updating the epoch verifier.
			let mut rng = OsRng::new().map_err(UtilError::from)?;
			self.ancient_verifier.verify(&mut rng, &header, &chain)?;

			// Commit results
			let mut batch = DBTransaction::new();
			chain.insert_unordered_block(&mut batch, block_bytes, receipts, None, false, true);
			// Final commit to the DB
			db.write_buffered(batch);
			chain.commit();
		}
		db.flush().expect("DB flush failed.");
		Ok(hash)
	}

	// NOTE: the header of the block passed here is not necessarily sealed, as
	// it is for reconstructing the state transition.
	//
	// The header passed is from the original block data and is sealed.
	fn commit_block<B>(&self, block: B, header: &Header, block_data: &[u8], client: &Client) -> ImportRoute where B: IsBlock + Drain {
		let hash = &header.hash();
		let number = header.number();
		let parent = header.parent_hash();
		let chain = client.chain.read();

		// Commit results
		let receipts = block.receipts().to_owned();
		let traces = block.traces().clone().drain();

		assert_eq!(header.hash(), view!(BlockView, block_data).header_view().hash());

		//let traces = From::from(block.traces().clone().unwrap_or_else(Vec::new));

		let mut batch = DBTransaction::new();

		let ancestry_actions = self.engine.ancestry_actions(block.block(), &mut chain.ancestry_with_metadata_iter(*parent));

		let best_hash = chain.best_block_hash();
		let metadata = block.block().metadata().map(Into::into);
		let is_finalized = block.block().is_finalized();

		let new = ExtendedHeader {
			header: header.clone(),
			is_finalized: is_finalized,
			metadata: metadata,
			parent_total_difficulty: chain.block_details(&parent).expect("Parent block is in the database; qed").total_difficulty
		};

		let best = {
			let hash = best_hash;
			let header = chain.block_header_data(&hash)
				.expect("Best block is in the database; qed")
				.decode()
				.expect("Stored block header is valid RLP; qed");
			let details = chain.block_details(&hash)
				.expect("Best block is in the database; qed");

			ExtendedHeader {
				parent_total_difficulty: details.total_difficulty - *header.difficulty(),
				is_finalized: details.is_finalized,
				metadata: details.metadata,

				header: header,
			}
		};

		let route = chain.tree_route(best_hash, *parent).expect("forks are only kept when it has common ancestors; tree route from best to prospective's parent always exists; qed");
		let fork_choice = if route.is_from_route_finalized {
			ForkChoice::Old
		} else {
			self.engine.fork_choice(&new, &best)
		};

		// CHECK! I *think* this is fine, even if the state_root is equal to another
		// already-imported block of the same number.
		// TODO: Prove it with a test.
		let mut state = block.drain();

		// check epoch end signal, potentially generating a proof on the current
		// state.
		self.check_epoch_end_signal(
			&header,
			block_data,
			&receipts,
			&state,
			&chain,
			&mut batch,
			client
		);

		state.journal_under(&mut batch, number, hash).expect("DB commit failed");

		for ancestry_action in ancestry_actions {
			let AncestryAction::MarkFinalized(ancestry) = ancestry_action;
			chain.mark_finalized(&mut batch, ancestry).expect("Engine's ancestry action must be known blocks; qed");
		}

		let route = chain.insert_block(&mut batch, block_data, receipts.clone(), ExtrasInsert {
			fork_choice: fork_choice,
			is_finalized: is_finalized,
			metadata: new.metadata,
		});

		client.tracedb.read().import(&mut batch, TraceImportRequest {
			traces: traces.into(),
			block_hash: hash.clone(),
			block_number: number,
			enacted: route.enacted.clone(),
			retracted: route.retracted.len()
		});

		let is_canon = route.enacted.last().map_or(false, |h| h == hash);
		state.sync_cache(&route.enacted, &route.retracted, is_canon);
		// Final commit to the DB
		client.db.read().write_buffered(batch);
		chain.commit();

		self.check_epoch_end(&header, &chain, client);

		client.update_last_hashes(&parent, hash);

		if let Err(e) = client.prune_ancient(state, &chain) {
			warn!("Failed to prune ancient state data: {}", e);
		}

		route
	}

	// check for epoch end signal and write pending transition if it occurs.
	// state for the given block must be available.
	fn check_epoch_end_signal(
		&self,
		header: &Header,
		block_bytes: &[u8],
		receipts: &[Receipt],
		state_db: &StateDB,
		chain: &BlockChain,
		batch: &mut DBTransaction,
		client: &Client,
	) {
		use engines::EpochChange;

		let hash = header.hash();
		let auxiliary = ::machine::AuxiliaryData {
			bytes: Some(block_bytes),
			receipts: Some(&receipts),
		};

		match self.engine.signals_epoch_end(header, auxiliary) {
			EpochChange::Yes(proof) => {
				use engines::epoch::PendingTransition;
				use engines::Proof;

				let proof = match proof {
					Proof::Known(proof) => proof,
					Proof::WithState(with_state) => {
						let env_info = EnvInfo {
							number: header.number(),
							author: header.author().clone(),
							timestamp: header.timestamp(),
							difficulty: header.difficulty().clone(),
							last_hashes: client.build_last_hashes(header.parent_hash()),
							gas_used: U256::default(),
							gas_limit: u64::max_value().into(),
						};

						let call = move |addr, data| {
							let mut state_db = state_db.boxed_clone();
							let backend = ::state::backend::Proving::new(state_db.as_hashdb_mut());

							let transaction =
								client.contract_call_tx(BlockId::Hash(*header.parent_hash()), addr, data);

							let mut state = State::from_existing(
								backend,
								header.state_root().clone(),
								self.engine.account_start_nonce(header.number()),
								client.factories.clone(),
							).expect("state known to be available for just-imported block; qed");

							let options = TransactOptions::with_no_tracing().dont_check_nonce();
							let res = Executive::new(&mut state, &env_info, self.engine.machine())
								.transact(&transaction, options);

							let res = match res {
								Err(ExecutionError::Internal(e)) =>
									Err(format!("Internal error: {}", e)),
								Err(e) => {
									trace!(target: "client", "Proved call failed: {}", e);
									Ok((Vec::new(), state.drop().1.extract_proof()))
								}
								Ok(res) => Ok((res.output, state.drop().1.extract_proof())),
							};

							res.map(|(output, proof)| (output, proof.into_iter().map(|x| x.into_vec()).collect()))
						};

						match with_state.generate_proof(&call) {
							Ok(proof) => proof,
							Err(e) => {
								warn!(target: "client", "Failed to generate transition proof for block {}: {}", hash, e);
								warn!(target: "client", "Snapshots produced by this client may be incomplete");
								Vec::new()
							}
						}
					}
				};

				debug!(target: "client", "Block {} signals epoch end.", hash);

				let pending = PendingTransition { proof: proof };
				chain.insert_pending_transition(batch, hash, pending);
			},
			EpochChange::No => {},
			EpochChange::Unsure(_) => {
				warn!(target: "client", "Detected invalid engine implementation.");
				warn!(target: "client", "Engine claims to require more block data, but everything provided.");
			}
		}
	}

	// check for ending of epoch and write transition if it occurs.
	fn check_epoch_end<'a>(&self, header: &'a Header, chain: &BlockChain, client: &Client) {
		let is_epoch_end = self.engine.is_epoch_end(
			header,
			&(|hash| client.block_header_decoded(BlockId::Hash(hash))),
			&(|hash| chain.get_pending_transition(hash)), // TODO: limit to current epoch.
		);

		if let Some(proof) = is_epoch_end {
			debug!(target: "client", "Epoch transition at block {}", header.hash());

			let mut batch = DBTransaction::new();
			chain.insert_epoch_transition(&mut batch, header.number(), EpochTransition {
				block_hash: header.hash(),
				block_number: header.number(),
				proof: proof,
			});

			// always write the batch directly since epoch transition proofs are
			// fetched from a DB iterator and DB iterators are only available on
			// flushed data.
			client.db.read().write(batch).expect("DB flush failed");
		}
	}
}

impl Client {
	/// Create a new client with given parameters.
	/// The database is assumed to have been initialized with the correct columns.
	pub fn new(
		config: ClientConfig,
		spec: &Spec,
		db: Arc<KeyValueDB>,
		miner: Arc<Miner>,
		message_channel: IoChannel<ClientIoMessage>,
	) -> Result<Arc<Client>, ::error::Error> {
		let trie_spec = match config.fat_db {
			true => TrieSpec::Fat,
			false => TrieSpec::Secure,
		};

		let trie_factory = TrieFactory::new(trie_spec);
		let factories = Factories {
			vm: VmFactory::new(config.vm_type.clone(), config.jump_table_size),
			trie: trie_factory,
			accountdb: Default::default(),
		};

		let journal_db = journaldb::new(db.clone(), config.pruning, ::db::COL_STATE);
		let mut state_db = StateDB::new(journal_db, config.state_cache_size);
		if state_db.journal_db().is_empty() {
			// Sets the correct state root.
			state_db = spec.ensure_db_good(state_db, &factories)?;
			let mut batch = DBTransaction::new();
			state_db.journal_under(&mut batch, 0, &spec.genesis_header().hash())?;
			db.write(batch).map_err(ClientError::Database)?;
		}

		let gb = spec.genesis_block();
		let chain = Arc::new(BlockChain::new(config.blockchain.clone(), &gb, db.clone()));
		let tracedb = RwLock::new(TraceDB::new(config.tracing.clone(), db.clone(), chain.clone()));

		trace!("Cleanup journal: DB Earliest = {:?}, Latest = {:?}", state_db.journal_db().earliest_era(), state_db.journal_db().latest_era());

		let history = if config.history < MIN_HISTORY_SIZE {
			info!(target: "client", "Ignoring pruning history parameter of {}\
				, falling back to minimum of {}",
				config.history, MIN_HISTORY_SIZE);
			MIN_HISTORY_SIZE
		} else {
			config.history
		};

		if !chain.block_header_data(&chain.best_block_hash()).map_or(true, |h| state_db.journal_db().contains(&h.state_root())) {
			warn!("State root not found for block #{} ({:x})", chain.best_block_number(), chain.best_block_hash());
		}

		let engine = spec.engine.clone();

		let awake = match config.mode { Mode::Dark(..) | Mode::Off => false, _ => true };

		let importer = Importer::new(&config, engine.clone(), message_channel.clone(), miner)?;

		let registrar_address = engine.additional_params().get("registrar").and_then(|s| Address::from_str(s).ok());
		if let Some(ref addr) = registrar_address {
			trace!(target: "client", "Found registrar at {}", addr);
		}

		let client = Arc::new(Client {
			enabled: AtomicBool::new(true),
			sleep_state: Mutex::new(SleepState::new(awake)),
			liveness: AtomicBool::new(awake),
			mode: Mutex::new(config.mode.clone()),
			chain: RwLock::new(chain),
			tracedb: tracedb,
			engine: engine,
			pruning: config.pruning.clone(),
			config: config,
			db: RwLock::new(db),
			state_db: RwLock::new(state_db),
			report: RwLock::new(Default::default()),
			io_channel: Mutex::new(message_channel),
			notify: RwLock::new(Vec::new()),
			queue_transactions: IoChannelQueue::new(MAX_TX_QUEUE_SIZE),
			queue_ancient_blocks: IoChannelQueue::new(MAX_ANCIENT_BLOCKS_QUEUE_SIZE),
			queue_consensus_message: IoChannelQueue::new(usize::max_value()),
			last_hashes: RwLock::new(VecDeque::new()),
			factories: factories,
			history: history,
			on_user_defaults_change: Mutex::new(None),
			registrar: registry::Registry::default(),
			registrar_address,
			exit_handler: Mutex::new(None),
			importer,
            replay_cache: Mutex::new(MemoryLruCache::new(100000))
		});

		// prune old states.
		{
			let state_db = client.state_db.read().boxed_clone();
			let chain = client.chain.read();
			client.prune_ancient(state_db, &chain)?;
		}

		// ensure genesis epoch proof in the DB.
		{
			let chain = client.chain.read();
			let gh = spec.genesis_header();
			if chain.epoch_transition(0, gh.hash()).is_none() {
				trace!(target: "client", "No genesis transition found.");

				let proof = client.with_proving_caller(
					BlockId::Number(0),
					|call| client.engine.genesis_epoch_data(&gh, call)
				);
				let proof = match proof {
					Ok(proof) => proof,
					Err(e) => {
						warn!(target: "client", "Error generating genesis epoch data: {}. Snapshots generated may not be complete.", e);
						Vec::new()
					}
				};

				debug!(target: "client", "Obtained genesis transition proof: {:?}", proof);

				let mut batch = DBTransaction::new();
				chain.insert_epoch_transition(&mut batch, 0, EpochTransition {
					block_hash: gh.hash(),
					block_number: 0,
					proof: proof,
				});

				client.db.read().write_buffered(batch);
			}
		}

		// ensure buffered changes are flushed.
		client.db.read().flush().map_err(ClientError::Database)?;
		Ok(client)
	}

	/// Wakes up client if it's a sleep.
	pub fn keep_alive(&self) {
		let should_wake = match *self.mode.lock() {
			Mode::Dark(..) | Mode::Passive(..) => true,
			_ => false,
		};
		if should_wake {
			self.wake_up();
			(*self.sleep_state.lock()).last_activity = Some(Instant::now());
		}
	}

	/// Adds an actor to be notified on certain events
	pub fn add_notify(&self, target: Arc<ChainNotify>) {
		self.notify.write().push(Arc::downgrade(&target));
	}

	/// Set a closure to call when the client wants to be restarted.
	///
	/// The parameter passed to the callback is the name of the new chain spec to use after
	/// the restart.
	pub fn set_exit_handler<F>(&self, f: F) where F: Fn(String) + 'static + Send {
		*self.exit_handler.lock() = Some(Box::new(f));
	}

	/// Returns engine reference.
	pub fn engine(&self) -> &EthEngine {
		&*self.engine
	}

	fn notify<F>(&self, f: F) where F: Fn(&ChainNotify) {
		for np in &*self.notify.read() {
			if let Some(n) = np.upgrade() {
				f(&*n);
			}
		}
	}

	/// Register an action to be done if a mode/spec_name change happens.
	pub fn on_user_defaults_change<F>(&self, f: F) where F: 'static + FnMut(Option<Mode>) + Send {
		*self.on_user_defaults_change.lock() = Some(Box::new(f));
	}

	/// Flush the block import queue.
	pub fn flush_queue(&self) {
		self.importer.block_queue.flush();
		while !self.importer.block_queue.queue_info().is_empty() {
			self.import_verified_blocks();
		}
	}

	/// The env info as of the best block.
	pub fn latest_env_info(&self) -> EnvInfo {
		self.env_info(BlockId::Latest).expect("Best block header always stored; qed")
	}

	/// The env info as of a given block.
	/// returns `None` if the block unknown.
	pub fn env_info(&self, id: BlockId) -> Option<EnvInfo> {
		self.block_header(id).map(|header| {
			EnvInfo {
				number: header.number(),
				author: header.author(),
				timestamp: header.timestamp(),
				difficulty: header.difficulty(),
				last_hashes: self.build_last_hashes(&header.parent_hash()),
				gas_used: U256::default(),
				gas_limit: header.gas_limit(),
			}
		})
	}

	fn build_last_hashes(&self, parent_hash: &H256) -> Arc<LastHashes> {
		{
			let hashes = self.last_hashes.read();
			if hashes.front().map_or(false, |h| h == parent_hash) {
				let mut res = Vec::from(hashes.clone());
				res.resize(256, H256::default());
				return Arc::new(res);
			}
		}
		let mut last_hashes = LastHashes::new();
		last_hashes.resize(256, H256::default());
		last_hashes[0] = parent_hash.clone();
		let chain = self.chain.read();
		for i in 0..255 {
			match chain.block_details(&last_hashes[i]) {
				Some(details) => {
					last_hashes[i + 1] = details.parent.clone();
				},
				None => break,
			}
		}
		let mut cached_hashes = self.last_hashes.write();
		*cached_hashes = VecDeque::from(last_hashes.clone());
		Arc::new(last_hashes)
	}


	/// This is triggered by a message coming from a block queue when the block is ready for insertion
	pub fn import_verified_blocks(&self) -> usize {
		self.importer.import_verified_blocks(self)
	}

	// use a state-proving closure for the given block.
	fn with_proving_caller<F, T>(&self, id: BlockId, with_call: F) -> T
		where F: FnOnce(&::machine::Call) -> T
	{
		let call = |a, d| {
			let tx = self.contract_call_tx(id, a, d);
			let (result, items) = self.prove_transaction(tx, id)
				.ok_or_else(|| format!("Unable to make call. State unavailable?"))?;

			let items = items.into_iter().map(|x| x.to_vec()).collect();
			Ok((result, items))
		};

		with_call(&call)
	}

	// prune ancient states until below the memory limit or only the minimum amount remain.
	fn prune_ancient(&self, mut state_db: StateDB, chain: &BlockChain) -> Result<(), ClientError> {
		let number = match state_db.journal_db().latest_era() {
			Some(n) => n,
			None => return Ok(()),
		};

		// prune all ancient eras until we're below the memory target,
		// but have at least the minimum number of states.
		loop {
			let needs_pruning = state_db.journal_db().is_pruned() &&
				state_db.journal_db().journal_size() >= self.config.history_mem;

			if !needs_pruning { break }
			match state_db.journal_db().earliest_era() {
				Some(era) if era + self.history <= number => {
					trace!(target: "client", "Pruning state for ancient era {}", era);
					match chain.block_hash(era) {
						Some(ancient_hash) => {
							let mut batch = DBTransaction::new();
							state_db.mark_canonical(&mut batch, era, &ancient_hash)?;
							self.db.read().write_buffered(batch);
							state_db.journal_db().flush();
						}
						None =>
							debug!(target: "client", "Missing expected hash for block {}", era),
					}
				}
				_ => break, // means that every era is kept, no pruning necessary.
			}
		}

		Ok(())
	}

	fn update_last_hashes(&self, parent: &H256, hash: &H256) {
		let mut hashes = self.last_hashes.write();
		if hashes.front().map_or(false, |h| h == parent) {
			if hashes.len() > 255 {
				hashes.pop_back();
			}
			hashes.push_front(hash.clone());
		}
	}

	/// Get shared miner reference.
	#[cfg(test)]
	pub fn miner(&self) -> Arc<Miner> {
		self.importer.miner.clone()
	}

	/// Replace io channel. Useful for testing.
	pub fn set_io_channel(&self, io_channel: IoChannel<ClientIoMessage>) {
		*self.io_channel.lock() = io_channel;
	}

	/// Get a copy of the best block's state.
	pub fn latest_state(&self) -> State<StateDB> {
		let header = self.best_block_header();
		State::from_existing(
			self.state_db.read().boxed_clone_canon(&header.hash()),
			*header.state_root(),
			self.engine.account_start_nonce(header.number()),
			self.factories.clone()
		)
		.expect("State root of best block header always valid.")
	}

	/// Attempt to get a copy of a specific block's final state.
	///
	/// This will not fail if given BlockId::Latest.
	/// Otherwise, this can fail (but may not) if the DB prunes state or the block
	/// is unknown.
	pub fn state_at(&self, id: BlockId) -> Option<State<StateDB>> {
		// fast path for latest state.
		match id.clone() {
			BlockId::Latest => return Some(self.latest_state()),
			_ => {},
		}

		let block_number = match self.block_number(id) {
			Some(num) => num,
			None => return None,
		};

		self.block_header(id).and_then(|header| {
			let db = self.state_db.read().boxed_clone();

			// early exit for pruned blocks
			if db.is_pruned() && self.pruning_info().earliest_state > block_number {
				return None;
			}

			let root = header.state_root();
			State::from_existing(db, root, self.engine.account_start_nonce(block_number), self.factories.clone()).ok()
		})
	}

	/// Attempt to get a copy of a specific block's beginning state.
	///
	/// This will not fail if given BlockId::Latest.
	/// Otherwise, this can fail (but may not) if the DB prunes state.
	pub fn state_at_beginning(&self, id: BlockId) -> Option<State<StateDB>> {
		match self.block_number(id) {
			None | Some(0) => None,
			Some(n) => self.state_at(BlockId::Number(n - 1)),
		}
	}

	/// Get a copy of the best block's state.
	pub fn state(&self) -> Box<StateInfo> {
		Box::new(self.latest_state()) as Box<_>
	}

	/// Get info on the cache.
	pub fn blockchain_cache_info(&self) -> BlockChainCacheSize {
		self.chain.read().cache_size()
	}

	/// Get the report.
	pub fn report(&self) -> ClientReport {
		let mut report = self.report.read().clone();
		report.state_db_mem = self.state_db.read().mem_used();
		report
	}

	/// Tick the client.
	// TODO: manage by real events.
	pub fn tick(&self, prevent_sleep: bool) {
		self.check_garbage();
		if !prevent_sleep {
			self.check_snooze();
		}
	}

	fn check_garbage(&self) {
		self.chain.read().collect_garbage();
		self.importer.block_queue.collect_garbage();
		self.tracedb.read().collect_garbage();
	}

	fn check_snooze(&self) {
		let mode = self.mode.lock().clone();
		match mode {
			Mode::Dark(timeout) => {
				let mut ss = self.sleep_state.lock();
				if let Some(t) = ss.last_activity {
					if Instant::now() > t + timeout {
						self.sleep();
						ss.last_activity = None;
					}
				}
			}
			Mode::Passive(timeout, wakeup_after) => {
				let mut ss = self.sleep_state.lock();
				let now = Instant::now();
				if let Some(t) = ss.last_activity {
					if now > t + timeout {
						self.sleep();
						ss.last_activity = None;
						ss.last_autosleep = Some(now);
					}
				}
				if let Some(t) = ss.last_autosleep {
					if now > t + wakeup_after {
						self.wake_up();
						ss.last_activity = Some(now);
						ss.last_autosleep = None;
					}
				}
			}
			_ => {}
		}
	}

	/// Take a snapshot at the given block.
	/// If the ID given is "latest", this will default to 1000 blocks behind.
	pub fn take_snapshot<W: snapshot_io::SnapshotWriter + Send>(&self, writer: W, at: BlockId, p: &snapshot::Progress) -> Result<(), EthcoreError> {
		let db = self.state_db.read().journal_db().boxed_clone();
		let best_block_number = self.chain_info().best_block_number;
		let block_number = self.block_number(at).ok_or(snapshot::Error::InvalidStartingBlock(at))?;

		if db.is_pruned() && self.pruning_info().earliest_state > block_number {
			return Err(snapshot::Error::OldBlockPrunedDB.into());
		}

		let history = ::std::cmp::min(self.history, 1000);

		let start_hash = match at {
			BlockId::Latest => {
				let start_num = match db.earliest_era() {
					Some(era) => ::std::cmp::max(era, best_block_number.saturating_sub(history)),
					None => best_block_number.saturating_sub(history),
				};

				match self.block_hash(BlockId::Number(start_num)) {
					Some(h) => h,
					None => return Err(snapshot::Error::InvalidStartingBlock(at).into()),
				}
			}
			_ => match self.block_hash(at) {
				Some(hash) => hash,
				None => return Err(snapshot::Error::InvalidStartingBlock(at).into()),
			},
		};

		snapshot::take_snapshot(&*self.engine, &self.chain.read(), start_hash, db.as_hashdb(), writer, p)?;

		Ok(())
	}

	/// Ask the client what the history parameter is.
	pub fn pruning_history(&self) -> u64 {
		self.history
	}

	fn block_hash(chain: &BlockChain, id: BlockId) -> Option<H256> {
		match id {
			BlockId::Hash(hash) => Some(hash),
			BlockId::Number(number) => chain.block_hash(number),
			BlockId::Earliest => chain.block_hash(0),
			BlockId::Latest => Some(chain.best_block_hash()),
		}
	}

	fn transaction_address(&self, id: TransactionId) -> Option<TransactionAddress> {
		match id {
			TransactionId::Hash(ref hash) => self.chain.read().transaction_address(hash),
			TransactionId::Location(id, index) => Self::block_hash(&self.chain.read(), id).map(|hash| TransactionAddress {
				block_hash: hash,
				index: index,
			})
		}
	}

	fn wake_up(&self) {
		if !self.liveness.load(AtomicOrdering::Relaxed) {
			self.liveness.store(true, AtomicOrdering::Relaxed);
			self.notify(|n| n.start());
			info!(target: "mode", "wake_up: Waking.");
		}
	}

	fn sleep(&self) {
		if self.liveness.load(AtomicOrdering::Relaxed) {
			// only sleep if the import queue is mostly empty.
			if self.queue_info().total_queue_size() <= MAX_QUEUE_SIZE_TO_SLEEP_ON {
				self.liveness.store(false, AtomicOrdering::Relaxed);
				self.notify(|n| n.stop());
				info!(target: "mode", "sleep: Sleeping.");
			} else {
				info!(target: "mode", "sleep: Cannot sleep - syncing ongoing.");
				// TODO: Consider uncommenting.
				//(*self.sleep_state.lock()).last_activity = Some(Instant::now());
			}
		}
	}

	// transaction for calling contracts from services like engine.
	// from the null sender, with 50M gas.
	fn contract_call_tx(&self, block_id: BlockId, address: Address, data: Bytes) -> SignedTransaction {
		let from = Address::default();
		Transaction {
			nonce: self.nonce(&from, block_id).unwrap_or_else(|| self.engine.account_start_nonce(0)),
			action: Action::Call(address),
			gas: U256::from(50_000_000),
			gas_price: U256::default(),
			value: U256::default(),
			data: data,
		}.fake_sign(from)
	}

	fn do_virtual_call(
		machine: &::machine::EthereumMachine,
		env_info: &EnvInfo,
		state: &mut State<StateDB>,
		t: &SignedTransaction,
		analytics: CallAnalytics,
	) -> Result<Executed, CallError> {
		fn call<V, T>(
			state: &mut State<StateDB>,
			env_info: &EnvInfo,
			machine: &::machine::EthereumMachine,
			state_diff: bool,
			transaction: &SignedTransaction,
			options: TransactOptions<T, V>,
		) -> Result<Executed<T::Output, V::Output>, CallError> where
			T: trace::Tracer,
			V: trace::VMTracer,
		{
			let options = options
				.dont_check_nonce()
				.save_output_from_contract();
			let original_state = if state_diff { Some(state.clone()) } else { None };

			let mut ret = Executive::new(state, env_info, machine).transact_virtual(transaction, options)?;

			if let Some(original) = original_state {
				ret.state_diff = Some(state.diff_from(original).map_err(ExecutionError::from)?);
			}
			Ok(ret)
		}

		let state_diff = analytics.state_diffing;

		match (analytics.transaction_tracing, analytics.vm_tracing) {
			(true, true) => call(state, env_info, machine, state_diff, t, TransactOptions::with_tracing_and_vm_tracing()),
			(true, false) => call(state, env_info, machine, state_diff, t, TransactOptions::with_tracing()),
			(false, true) => call(state, env_info, machine, state_diff, t, TransactOptions::with_vm_tracing()),
			(false, false) => call(state, env_info, machine, state_diff, t, TransactOptions::with_no_tracing()),
		}
	}

	fn block_number_ref(&self, id: &BlockId) -> Option<BlockNumber> {
		match *id {
			BlockId::Number(number) => Some(number),
			BlockId::Hash(ref hash) => self.chain.read().block_number(hash),
			BlockId::Earliest => Some(0),
			BlockId::Latest => Some(self.chain.read().best_block_number()),
		}
	}

	/// Retrieve a decoded header given `BlockId`
	///
	/// This method optimizes access patterns for latest block header
	/// to avoid excessive RLP encoding, decoding and hashing.
	fn block_header_decoded(&self, id: BlockId) -> Option<Header> {
		match id {
			BlockId::Latest
				=> Some(self.chain.read().best_block_header()),
			BlockId::Hash(ref hash) if hash == &self.chain.read().best_block_hash()
				=> Some(self.chain.read().best_block_header()),
			BlockId::Number(number) if number == self.chain.read().best_block_number()
				=> Some(self.chain.read().best_block_header()),
			_   => self.block_header(id).and_then(|h| h.decode().ok())
		}
	}
}

impl snapshot::DatabaseRestore for Client {
    /// Restart the client with a new backend
    fn restore_db(&self, new_db: &str) -> Result<(), EthcoreError> {
        trace!(target: "snapshot", "Replacing client database with {:?}", new_db);

        let _import_lock = self.importer.import_lock.lock();
        let mut state_db = self.state_db.write();
        let mut chain = self.chain.write();
        let mut tracedb = self.tracedb.write();
        self.importer.miner.clear();
        let db = self.db.write();
        db.restore(new_db)?;

        let cache_size = state_db.cache_size();
        *state_db = StateDB::new(journaldb::new(db.clone(), self.pruning, ::db::COL_STATE), cache_size);
        *chain = Arc::new(BlockChain::new(self.config.blockchain.clone(), &[], db.clone()));
        *tracedb = TraceDB::new(self.config.tracing.clone(), db.clone(), chain.clone());
        Ok(())
    }
}

impl Nonce for Client {
    fn nonce(&self, address: &Address, id: BlockId) -> Option<U256> {
        self.state_at(id).and_then(|s| s.nonce(address).ok())
    }
}

impl Balance for Client {
    fn balance(&self, address: &Address, state: StateOrBlock) -> Option<U256> {
        match state {
            StateOrBlock::State(s) => s.balance(address).ok(),
            StateOrBlock::Block(id) => self.state_at(id).and_then(|s| s.balance(address).ok())
        }
    }
}

impl AccountData for Client {}

impl ChainInfo for Client {
    fn chain_info(&self) -> BlockChainInfo {
        let mut chain_info = self.chain.read().chain_info();
        chain_info.pending_total_difficulty = chain_info.total_difficulty + self.importer.block_queue.total_difficulty();
        chain_info
    }
}

impl BlockInfo for Client {
    fn block_header(&self, id: BlockId) -> Option<::encoded::Header> {
        let chain = self.chain.read();

        Self::block_hash(&chain, id).and_then(|hash| chain.block_header_data(&hash))
    }

    fn best_block_header(&self) -> Header {
        self.chain.read().best_block_header()
    }

    fn block(&self, id: BlockId) -> Option<encoded::Block> {
        let chain = self.chain.read();

        Self::block_hash(&chain, id).and_then(|hash| chain.block(&hash))
    }

    fn code_hash(&self, address: &Address, id: BlockId) -> Option<H256> {
        self.state_at(id).and_then(|s| s.code_hash(address).ok())
    }
}

impl TransactionInfo for Client {
    fn transaction_block(&self, id: TransactionId) -> Option<H256> {
        self.transaction_address(id).map(|addr| addr.block_hash)
    }
}

impl BlockChainTrait for Client {}

impl RegistryInfo for Client {
    fn registry_address(&self, name: String, block: BlockId) -> Option<Address> {
        let address = self.registrar_address?;

        self.registrar.functions()
            .get_address()
            .call(keccak(name.as_bytes()), "A", &|data| self.call_contract(block, address, data))
            .ok()
            .and_then(|a| if a.is_zero() {
                None
            } else {
                Some(a)
            })
    }
}

impl CallContract for Client {
    fn call_contract(&self, block_id: BlockId, address: Address, data: Bytes) -> Result<Bytes, String> {
        let state_pruned = || CallError::StatePruned.to_string();
        let state = &mut self.state_at(block_id).ok_or_else(&state_pruned)?;
        let header = self.block_header_decoded(block_id).ok_or_else(&state_pruned)?;

        let transaction = self.contract_call_tx(block_id, address, data);

        self.call(&transaction, Default::default(), state, &header)
            .map_err(|e| format!("{:?}", e))
            .map(|executed| executed.output)
    }
}

impl ImportBlock for Client {
	fn import_block(&self, bytes: Bytes) -> Result<H256, BlockImportError> {
		use verification::queue::kind::BlockLike;
		use verification::queue::kind::blocks::Unverified;

		// create unverified block here so the `keccak` calculation can be cached.
		let unverified = Unverified::from_rlp(bytes)?;

		{
			if self.chain.read().is_known(&unverified.hash()) {
				bail!(BlockImportErrorKind::Import(ImportErrorKind::AlreadyInChain));
			}
			let status = self.block_status(BlockId::Hash(unverified.parent_hash()));
			if status == BlockStatus::Unknown || status == BlockStatus::Pending {
				bail!(BlockImportErrorKind::Block(BlockError::UnknownParent(unverified.parent_hash())));
			}
		}
		Ok(self.importer.block_queue.import(unverified)?)
	}
}

impl StateClient for Client {
    type State = State<::state_db::StateDB>;

    fn latest_state(&self) -> Self::State {
        Client::latest_state(self)
    }

    fn state_at(&self, id: BlockId) -> Option<Self::State> {
        Client::state_at(self, id)
    }
}

impl Call for Client {
	type State = State<::state_db::StateDB>;

	fn call(&self, transaction: &SignedTransaction, analytics: CallAnalytics, state: &mut Self::State, header: &Header) -> Result<Executed, CallError> {
		let env_info = EnvInfo {
			number: header.number(),
			author: header.author().clone(),
			timestamp: header.timestamp(),
			difficulty: header.difficulty().clone(),
			last_hashes: self.build_last_hashes(header.parent_hash()),
			gas_used: U256::default(),
			gas_limit: U256::max_value(),
		};
		let machine = self.engine.machine();

		Self::do_virtual_call(&machine, &env_info, state, transaction, analytics)
	}

	fn call_many(&self, transactions: &[(SignedTransaction, CallAnalytics)], state: &mut Self::State, header: &Header) -> Result<Vec<Executed>, CallError> {
		let mut env_info = EnvInfo {
			number: header.number(),
			author: header.author().clone(),
			timestamp: header.timestamp(),
			difficulty: header.difficulty().clone(),
			last_hashes: self.build_last_hashes(header.parent_hash()),
			gas_used: U256::default(),
			gas_limit: U256::max_value(),
		};

		let mut results = Vec::with_capacity(transactions.len());
		let machine = self.engine.machine();

		for &(ref t, analytics) in transactions {
			let ret = Self::do_virtual_call(machine, &env_info, state, t, analytics)?;
			env_info.gas_used = ret.cumulative_gas_used;
			results.push(ret);
		}

		Ok(results)
	}

	fn estimate_gas(&self, t: &SignedTransaction, state: &Self::State, header: &Header) -> Result<U256, CallError> {
		let (mut upper, max_upper, env_info) = {
			let init = *header.gas_limit();
			let max = init * U256::from(10);

			let env_info = EnvInfo {
				number: header.number(),
				author: header.author().clone(),
				timestamp: header.timestamp(),
				difficulty: header.difficulty().clone(),
				last_hashes: self.build_last_hashes(header.parent_hash()),
				gas_used: U256::default(),
				gas_limit: max,
			};

			(init, max, env_info)
		};

		let sender = t.sender();
		let options = || TransactOptions::with_tracing().dont_check_nonce();

		let cond = |gas| {
			let mut tx = t.as_unsigned().clone();
			tx.gas = gas;
			let tx = tx.fake_sign(sender);

			let mut clone = state.clone();
			Ok(Executive::new(&mut clone, &env_info, self.engine.machine())
				.transact_virtual(&tx, options())
				.map(|r| r.exception.is_none())
				.unwrap_or(false))
		};

		if !cond(upper)? {
			upper = max_upper;
			if !cond(upper)? {
				trace!(target: "estimate_gas", "estimate_gas failed with {}", upper);
				let err = ExecutionError::Internal(format!("Requires higher than upper limit of {}", upper));
				return Err(err.into())
			}
		}
		let lower = t.gas_required(&self.engine.schedule(env_info.number)).into();
		if cond(lower)? {
			trace!(target: "estimate_gas", "estimate_gas succeeded with {}", lower);
			return Ok(lower)
		}

		/// Find transition point between `lower` and `upper` where `cond` changes from `false` to `true`.
		/// Returns the lowest value between `lower` and `upper` for which `cond` returns true.
		/// We assert: `cond(lower) = false`, `cond(upper) = true`
		fn binary_chop<F, E>(mut lower: U256, mut upper: U256, mut cond: F) -> Result<U256, E>
			where F: FnMut(U256) -> Result<bool, E>
		{
			while upper - lower > 1.into() {
				let mid = (lower + upper) / 2.into();
				trace!(target: "estimate_gas", "{} .. {} .. {}", lower, mid, upper);
				let c = cond(mid)?;
				match c {
					true => upper = mid,
					false => lower = mid,
				};
				trace!(target: "estimate_gas", "{} => {} .. {}", c, lower, upper);
			}
			Ok(upper)
		}

		// binary chop to non-excepting call with gas somewhere between 21000 and block gas limit
		trace!(target: "estimate_gas", "estimate_gas chopping {} .. {}", lower, upper);
		binary_chop(lower, upper, cond)
	}
}

impl EngineInfo for Client {
    fn engine(&self) -> &EthEngine {
        Client::engine(self)
    }
}

impl BlockChainClient for Client {
	fn replay(&self, id: TransactionId, analytics: CallAnalytics) -> Result<Executed, CallError> {
		let address = self.transaction_address(id).ok_or(CallError::TransactionNotFound)?;
		let block = BlockId::Hash(address.block_hash);

		const PROOF: &'static str = "The transaction address contains a valid index within block; qed";
		Ok(self.replay_block_transactions(block, analytics)?.nth(address.index).expect(PROOF))
	}

    fn replay_block_transactions(&self, block: BlockId, analytics: CallAnalytics) -> Result<Box<Iterator<Item = Executed>>, CallError> {
        let block_hash = self.block_hash(block).ok_or(CallError::StatePruned)?;
        let data_cached = {
            self.replay_cache.lock().get_mut(&block_hash).is_some()
        };
        if data_cached {
            let mut guard = self.replay_cache.lock();
            let cached = guard.get_mut(&block_hash).unwrap();
            Ok(Box::new(cached.clone().into_iter()))
        } else {
            let mut env_info = self.env_info(block).ok_or(CallError::StatePruned)?;
            let body = self.block_body(block).ok_or(CallError::StatePruned)?;
            let mut state = self.state_at_beginning(block).ok_or(CallError::StatePruned)?;
            let txs = body.transactions();
            let engine = self.engine.clone();

            const PROOF: &'static str = "Transactions fetched from blockchain; blockchain transactions are valid; qed";
            const EXECUTE_PROOF: &'static str = "Transaction replayed; qed";

            let result: Vec<Executed> = txs.into_iter()
                .map(move |t| {
                    let t = SignedTransaction::new(t).expect(PROOF);
                    let machine = engine.machine();
                    let x = Self::do_virtual_call(machine, &env_info, &mut state, &t, analytics).expect(EXECUTE_PROOF);
                    env_info.gas_used = env_info.gas_used + x.gas_used;
                    x
                }).collect();
            self.replay_cache.lock().insert(block_hash, result.clone());
            Ok(Box::new(result.into_iter()))
        }
    }


	fn mode(&self) -> IpcMode {
		let r = self.mode.lock().clone().into();
		trace!(target: "mode", "Asked for mode = {:?}. returning {:?}", &*self.mode.lock(), r);
		r
	}

	fn disable(&self) {
		self.set_mode(IpcMode::Off);
		self.enabled.store(false, AtomicOrdering::Relaxed);
		self.clear_queue();
	}

	fn set_mode(&self, new_mode: IpcMode) {
		trace!(target: "mode", "Client::set_mode({:?})", new_mode);
		if !self.enabled.load(AtomicOrdering::Relaxed) {
			return;
		}
		{
			let mut mode = self.mode.lock();
			*mode = new_mode.clone().into();
			trace!(target: "mode", "Mode now {:?}", &*mode);
			if let Some(ref mut f) = *self.on_user_defaults_change.lock() {
				trace!(target: "mode", "Making callback...");
				f(Some((&*mode).clone()))
			}
		}
		match new_mode {
			IpcMode::Active => self.wake_up(),
			IpcMode::Off => self.sleep(),
			_ => {(*self.sleep_state.lock()).last_activity = Some(Instant::now()); }
		}
	}

	fn spec_name(&self) -> String {
		self.config.spec_name.clone()
	}

	fn set_spec_name(&self, new_spec_name: String) {
		trace!(target: "mode", "Client::set_spec_name({:?})", new_spec_name);
		if !self.enabled.load(AtomicOrdering::Relaxed) {
			return;
		}
		if let Some(ref h) = *self.exit_handler.lock() {
			(*h)(new_spec_name);
		} else {
			warn!("Not hypervised; cannot change chain.");
		}
	}

	fn block_number(&self, id: BlockId) -> Option<BlockNumber> {
		self.block_number_ref(&id)
	}

	fn block_body(&self, id: BlockId) -> Option<encoded::Body> {
		let chain = self.chain.read();

		Self::block_hash(&chain, id).and_then(|hash| chain.block_body(&hash))
	}

	fn block_status(&self, id: BlockId) -> BlockStatus {
		let chain = self.chain.read();
		match Self::block_hash(&chain, id) {
			Some(ref hash) if chain.is_known(hash) => BlockStatus::InChain,
			Some(hash) => self.importer.block_queue.status(&hash).into(),
			None => BlockStatus::Unknown
		}
	}

	fn block_total_difficulty(&self, id: BlockId) -> Option<U256> {
		let chain = self.chain.read();

		Self::block_hash(&chain, id).and_then(|hash| chain.block_details(&hash)).map(|d| d.total_difficulty)
	}

	fn storage_root(&self, address: &Address, id: BlockId) -> Option<H256> {
		self.state_at(id).and_then(|s| s.storage_root(address).ok()).and_then(|x| x)
	}

	fn block_hash(&self, id: BlockId) -> Option<H256> {
		let chain = self.chain.read();
		Self::block_hash(&chain, id)
	}

	fn code(&self, address: &Address, state: StateOrBlock) -> Option<Option<Bytes>> {
		let result = match state {
			StateOrBlock::State(s) => s.code(address).ok(),
			StateOrBlock::Block(id) => self.state_at(id).and_then(|s| s.code(address).ok())
		};

		// Converting from `Option<Option<Arc<Bytes>>>` to `Option<Option<Bytes>>`
		result.map(|c| c.map(|c| (&*c).clone()))
	}

	fn storage_at(&self, address: &Address, position: &H256, state: StateOrBlock) -> Option<H256> {
		match state {
			StateOrBlock::State(s) => s.storage_at(address, position).ok(),
			StateOrBlock::Block(id) => self.state_at(id).and_then(|s| s.storage_at(address, position).ok())
		}
	}

	fn list_accounts(&self, id: BlockId, after: Option<&Address>, count: u64) -> Option<Vec<Address>> {
		if !self.factories.trie.is_fat() {
			trace!(target: "fatdb", "list_accounts: Not a fat DB");
			return None;
		}

		let state = match self.state_at(id) {
			Some(state) => state,
			_ => return None,
		};

		let (root, db) = state.drop();
		let trie = match self.factories.trie.readonly(db.as_hashdb(), &root) {
			Ok(trie) => trie,
			_ => {
				trace!(target: "fatdb", "list_accounts: Couldn't open the DB");
				return None;
			}
		};

		let mut iter = match trie.iter() {
			Ok(iter) => iter,
			_ => return None,
		};

		if let Some(after) = after {
			if let Err(e) = iter.seek(after) {
				trace!(target: "fatdb", "list_accounts: Couldn't seek the DB: {:?}", e);
			}
		}

		let accounts = iter.filter_map(|item| {
			item.ok().map(|(addr, _)| Address::from_slice(&addr))
		}).take(count as usize).collect();

		Some(accounts)
	}

	fn list_storage(&self, id: BlockId, account: &Address, after: Option<&H256>, count: u64) -> Option<Vec<H256>> {
		if !self.factories.trie.is_fat() {
			trace!(target: "fatdb", "list_stroage: Not a fat DB");
			return None;
		}

		let state = match self.state_at(id) {
			Some(state) => state,
			_ => return None,
		};

		let root = match state.storage_root(account) {
			Ok(Some(root)) => root,
			_ => return None,
		};

		let (_, db) = state.drop();
		let account_db = self.factories.accountdb.readonly(db.as_hashdb(), keccak(account));
		let trie = match self.factories.trie.readonly(account_db.as_hashdb(), &root) {
			Ok(trie) => trie,
			_ => {
				trace!(target: "fatdb", "list_storage: Couldn't open the DB");
				return None;
			}
		};

		let mut iter = match trie.iter() {
			Ok(iter) => iter,
			_ => return None,
		};

		if let Some(after) = after {
			if let Err(e) = iter.seek(after) {
				trace!(target: "fatdb", "list_accounts: Couldn't seek the DB: {:?}", e);
			}
		}

		let keys = iter.filter_map(|item| {
			item.ok().map(|(key, _)| H256::from_slice(&key))
		}).take(count as usize).collect();

		Some(keys)
	}

	fn transaction(&self, id: TransactionId) -> Option<LocalizedTransaction> {
		self.transaction_address(id).and_then(|address| self.chain.read().transaction(&address))
	}

	fn uncle(&self, id: UncleId) -> Option<encoded::Header> {
		let index = id.position;
		self.block_body(id.block).and_then(|body| body.view().uncle_rlp_at(index))
			.map(encoded::Header::new)
	}

	fn transaction_receipt(&self, id: TransactionId) -> Option<LocalizedReceipt> {
		let chain = self.chain.read();
		self.transaction_address(id)
			.and_then(|address| chain.block_number(&address.block_hash).and_then(|block_number| {
				let transaction = chain.block_body(&address.block_hash)
					.and_then(|body| body.view().localized_transaction_at(&address.block_hash, block_number, address.index));

				let previous_receipts = (0..address.index + 1)
					.map(|index| {
						let mut address = address.clone();
						address.index = index;
						chain.transaction_receipt(&address)
					})
					.collect();
				match (transaction, previous_receipts) {
					(Some(transaction), Some(previous_receipts)) => {
						Some(transaction_receipt(self.engine().machine(), transaction, previous_receipts))
					},
					_ => None,
				}
			}))
	}

	fn tree_route(&self, from: &H256, to: &H256) -> Option<TreeRoute> {
		let chain = self.chain.read();
		match chain.is_known(from) && chain.is_known(to) {
			true => chain.tree_route(from.clone(), to.clone()),
			false => None
		}
	}

	fn find_uncles(&self, hash: &H256) -> Option<Vec<H256>> {
		self.chain.read().find_uncle_hashes(hash, self.engine.maximum_uncle_age())
	}

	fn state_data(&self, hash: &H256) -> Option<Bytes> {
		self.state_db.read().journal_db().state(hash)
	}

	fn block_receipts(&self, hash: &H256) -> Option<Bytes> {
		self.chain.read().block_receipts(hash).map(|receipts| ::rlp::encode(&receipts).into_vec())
	}

	fn queue_info(&self) -> BlockQueueInfo {
		self.importer.block_queue.queue_info()
	}

	fn clear_queue(&self) {
		self.importer.block_queue.clear();
	}

	fn additional_params(&self) -> BTreeMap<String, String> {
		self.engine.additional_params().into_iter().collect()
	}

	fn logs(&self, filter: Filter) -> Vec<LocalizedLogEntry> {
		// Wrap the logic inside a closure so that we can take advantage of question mark syntax.
		let fetch_logs = || {
			let chain = self.chain.read();

			// First, check whether `filter.from_block` and `filter.to_block` is on the canon chain. If so, we can use the
			// optimized version.
			let is_canon = |id| {
				match id {
					// If it is referred by number, then it is always on the canon chain.
					&BlockId::Earliest | &BlockId::Latest | &BlockId::Number(_) => true,
					// If it is referred by hash, we see whether a hash -> number -> hash conversion gives us the same
					// result.
					&BlockId::Hash(ref hash) => chain.is_canon(hash),
				}
			};

			let blocks = if is_canon(&filter.from_block) && is_canon(&filter.to_block) {
				// If we are on the canon chain, use bloom filter to fetch required hashes.
				let from = self.block_number_ref(&filter.from_block)?;
				let to = self.block_number_ref(&filter.to_block)?;

				filter.bloom_possibilities().iter()
					.map(|bloom| {
						chain.blocks_with_bloom(bloom, from, to)
					})
					.flat_map(|m| m)
					// remove duplicate elements
					.collect::<BTreeSet<u64>>()
					.into_iter()
					.filter_map(|n| chain.block_hash(n))
					.collect::<Vec<H256>>()

			} else {
				// Otherwise, we use a slower version that finds a link between from_block and to_block.
				let from_hash = Self::block_hash(&chain, filter.from_block)?;
				let from_number = chain.block_number(&from_hash)?;
				let to_hash = Self::block_hash(&chain, filter.from_block)?;

				let blooms = filter.bloom_possibilities();
				let bloom_match = |header: &encoded::Header| {
					blooms.iter().any(|bloom| header.log_bloom().contains_bloom(bloom))
				};

				let (blocks, last_hash) = {
					let mut blocks = Vec::new();
					let mut current_hash = to_hash;

					loop {
						let header = chain.block_header_data(&current_hash)?;
						if bloom_match(&header) {
							blocks.push(current_hash);
						}

						// Stop if `from` block is reached.
						if header.number() <= from_number {
							break;
						}
						current_hash = header.parent_hash();
					}

					blocks.reverse();
					(blocks, current_hash)
				};

				// Check if we've actually reached the expected `from` block.
				if last_hash != from_hash || blocks.is_empty() {
					return None;
				}

				blocks
			};

			Some(self.chain.read().logs(blocks, |entry| filter.matches(entry), filter.limit))
		};

		fetch_logs().unwrap_or_default()
	}

	fn filter_traces(&self, filter: TraceFilter) -> Option<Vec<LocalizedTrace>> {
		if !self.tracedb.read().tracing_enabled() {
			return None;
		}

		let start = self.block_number(filter.range.start)?;
		let end = self.block_number(filter.range.end)?;

		let db_filter = trace::Filter {
			range: start as usize..end as usize,
			from_address: filter.from_address.into(),
			to_address: filter.to_address.into(),
		};

		let traces = self.tracedb.read()
			.filter(&db_filter)
			.into_iter()
			.skip(filter.after.unwrap_or(0))
			.take(filter.count.unwrap_or(usize::max_value()))
			.collect();
		Some(traces)
	}

	fn trace(&self, trace: TraceId) -> Option<LocalizedTrace> {
		if !self.tracedb.read().tracing_enabled() {
			return None;
		}

		let trace_address = trace.address;
		self.transaction_address(trace.transaction)
			.and_then(|tx_address| {
				self.block_number(BlockId::Hash(tx_address.block_hash))
					.and_then(|number| self.tracedb.read().trace(number, tx_address.index, trace_address))
			})
	}

	fn transaction_traces(&self, transaction: TransactionId) -> Option<Vec<LocalizedTrace>> {
		if !self.tracedb.read().tracing_enabled() {
			return None;
		}

		self.transaction_address(transaction)
			.and_then(|tx_address| {
				self.block_number(BlockId::Hash(tx_address.block_hash))
					.and_then(|number| self.tracedb.read().transaction_traces(number, tx_address.index))
			})
	}

	fn block_traces(&self, block: BlockId) -> Option<Vec<LocalizedTrace>> {
		if !self.tracedb.read().tracing_enabled() {
			return None;
		}

		self.block_number(block)
			.and_then(|number| self.tracedb.read().block_traces(number))
	}

	fn last_hashes(&self) -> LastHashes {
		(*self.build_last_hashes(&self.chain.read().best_block_hash())).clone()
	}

	fn ready_transactions(&self) -> Vec<Arc<VerifiedTransaction>> {
		self.importer.miner.ready_transactions(self)
	}

	fn signing_chain_id(&self) -> Option<u64> {
		self.engine.signing_chain_id(&self.latest_env_info())
	}

	fn block_extra_info(&self, id: BlockId) -> Option<BTreeMap<String, String>> {
		self.block_header_decoded(id)
			.map(|header| self.engine.extra_info(&header))
	}

	fn uncle_extra_info(&self, id: UncleId) -> Option<BTreeMap<String, String>> {
		self.uncle(id)
			.and_then(|h| {
				h.decode().map(|dh| {
					self.engine.extra_info(&dh)
				}).ok()
			})
	}

	fn pruning_info(&self) -> PruningInfo {
		PruningInfo {
			earliest_chain: self.chain.read().first_block_number().unwrap_or(1),
			earliest_state: self.state_db.read().journal_db().earliest_era().unwrap_or(0),
		}
	}

	fn transact_contract(&self, address: Address, data: Bytes) -> Result<(), transaction::Error> {
		let authoring_params = self.importer.miner.authoring_params();
		let transaction = Transaction {
			nonce: self.latest_nonce(&authoring_params.author),
			action: Action::Call(address),
			gas: self.importer.miner.sensible_gas_limit(),
			gas_price: self.importer.miner.sensible_gas_price(),
			value: U256::zero(),
			data: data,
		};
		let chain_id = self.engine.signing_chain_id(&self.latest_env_info());
		let signature = self.engine.sign(transaction.hash(chain_id))
			.map_err(|e| transaction::Error::InvalidSignature(e.to_string()))?;
		let signed = SignedTransaction::new(transaction.with_signature(signature, chain_id))?;
		self.importer.miner.import_own_transaction(self, signed.into())
	}

	fn registrar_address(&self) -> Option<Address> {
		self.registrar_address.clone()
	}

	fn eip86_transition(&self) -> u64 {
		self.engine().params().eip86_transition
	}
}

impl IoClient for Client {
	fn queue_transactions(&self, transactions: Vec<Bytes>, peer_id: usize) {
		let len = transactions.len();
		self.queue_transactions.queue(&mut self.io_channel.lock(), len, move |client| {
			trace_time!("import_queued_transactions");

			let txs: Vec<UnverifiedTransaction> = transactions
				.iter()
				.filter_map(|bytes| client.engine.decode_transaction(bytes).ok())
				.collect();

			client.notify(|notify| {
				notify.transactions_received(&txs, peer_id);
			});

			client.importer.miner.import_external_transactions(client, txs);
		}).unwrap_or_else(|e| {
			debug!(target: "client", "Ignoring {} transactions: {}", len, e);
		});
	}

	fn queue_ancient_block(&self, block_bytes: Bytes, receipts_bytes: Bytes) -> Result<H256, BlockImportError> {
		let header: Header = ::rlp::Rlp::new(&block_bytes).val_at(0)?;
		let hash = header.hash();

		{
			// check block order
			if self.chain.read().is_known(&header.hash()) {
				bail!(BlockImportErrorKind::Import(ImportErrorKind::AlreadyInChain));
			}
			let status = self.block_status(BlockId::Hash(*header.parent_hash()));
			if  status == BlockStatus::Unknown || status == BlockStatus::Pending {
				bail!(BlockImportErrorKind::Block(BlockError::UnknownParent(*header.parent_hash())));
			}
		}

		match self.queue_ancient_blocks.queue(&mut self.io_channel.lock(), 1, move |client| {
			client.importer.import_old_block(
				&header,
				&block_bytes,
				&receipts_bytes,
				&**client.db.read(),
				&*client.chain.read()
			).map(|_| ()).unwrap_or_else(|e| {
				error!(target: "client", "Error importing ancient block: {}", e);
			});
		}) {
			Ok(_) => Ok(hash),
			Err(e) => bail!(BlockImportErrorKind::Other(format!("{}", e))),
		}
	}

	fn queue_consensus_message(&self, message: Bytes) {
		match self.queue_consensus_message.queue(&mut self.io_channel.lock(), 1, move |client| {
			if let Err(e) = client.engine().handle_message(&message) {
				debug!(target: "poa", "Invalid message received: {}", e);
			}
		}) {
			Ok(_) => (),
			Err(e) => {
				debug!(target: "poa", "Ignoring the message, error queueing: {}", e);
			}
		}
	}
}

impl ReopenBlock for Client {
	fn reopen_block(&self, block: ClosedBlock) -> OpenBlock {
		let engine = &*self.engine;
		let mut block = block.reopen(engine);
		let max_uncles = engine.maximum_uncle_count(block.header().number());
		if block.uncles().len() < max_uncles {
			let chain = self.chain.read();
			let h = chain.best_block_hash();
			// Add new uncles
			let uncles = chain
				.find_uncle_hashes(&h, engine.maximum_uncle_age())
				.unwrap_or_else(Vec::new);

			for h in uncles {
				if !block.uncles().iter().any(|header| header.hash() == h) {
					let uncle = chain.block_header_data(&h).expect("find_uncle_hashes only returns hashes for existing headers; qed");
					let uncle = uncle.decode().expect("decoding failure");
					block.push_uncle(uncle).expect("pushing up to maximum_uncle_count;
												push_uncle is not ok only if more than maximum_uncle_count is pushed;
												so all push_uncle are Ok;
												qed");
					if block.uncles().len() >= max_uncles { break }
				}
			}

		}
		block
	}
}

impl PrepareOpenBlock for Client {
	fn prepare_open_block(&self, author: Address, gas_range_target: (U256, U256), extra_data: Bytes) -> OpenBlock {
		let engine = &*self.engine;
		let chain = self.chain.read();
		let best_header = chain.best_block_header();
		let h = best_header.hash();

		let is_epoch_begin = chain.epoch_transition(best_header.number(), h).is_some();
		let mut open_block = OpenBlock::new(
			engine,
			self.factories.clone(),
			self.tracedb.read().tracing_enabled(),
			self.state_db.read().boxed_clone_canon(&h),
			&best_header,
			self.build_last_hashes(&h),
			author,
			gas_range_target,
			extra_data,
			is_epoch_begin,
			&mut chain.ancestry_with_metadata_iter(best_header.hash()),
		).expect("OpenBlock::new only fails if parent state root invalid; state root of best block's header is never invalid; qed");

		// Add uncles
		chain
			.find_uncle_headers(&h, engine.maximum_uncle_age())
			.unwrap_or_else(Vec::new)
			.into_iter()
			.take(engine.maximum_uncle_count(open_block.header().number()))
			.foreach(|h| {
				open_block.push_uncle(h.decode().expect("decoding failure")).expect("pushing maximum_uncle_count;
												open_block was just created;
												push_uncle is not ok only if more than maximum_uncle_count is pushed;
												so all push_uncle are Ok;
												qed");
			});

		open_block
	}
}

impl BlockProducer for Client {}

impl ScheduleInfo for Client {
    fn latest_schedule(&self) -> Schedule {
        self.engine.schedule(self.latest_env_info().number)
    }
}

impl ImportSealedBlock for Client {
	fn import_sealed_block(&self, block: SealedBlock) -> ImportResult {
		let h = block.header().hash();
		let start = Instant::now();
		let route = {
			// scope for self.import_lock
			let _import_lock = self.importer.import_lock.lock();
			trace_time!("import_sealed_block");

			let number = block.header().number();
			let block_data = block.rlp_bytes();
			let header = block.header().clone();

			let route = self.importer.commit_block(block, &header, &block_data, self);
			trace!(target: "client", "Imported sealed block #{} ({})", number, h);
			self.state_db.write().sync_cache(&route.enacted, &route.retracted, false);
			route
		};
		let route = ChainRoute::from([route].as_ref());
		self.importer.miner.chain_new_blocks(self, &[h.clone()], &[], route.enacted(), route.retracted(), true);
		self.notify(|notify| {
			notify.new_blocks(
				vec![h.clone()],
				vec![],
				route.clone(),
				vec![h.clone()],
				vec![],
				start.elapsed(),
			);
		});
		self.db.read().flush().expect("DB flush failed.");
		Ok(h)
	}
}

impl BroadcastProposalBlock for Client {
	fn broadcast_proposal_block(&self, block: SealedBlock) {
		const DURATION_ZERO: Duration = Duration::from_millis(0);
		self.notify(|notify| {
			notify.new_blocks(
				vec![],
				vec![],
				ChainRoute::default(),
				vec![],
				vec![block.rlp_bytes()],
				DURATION_ZERO,
			);
		});
	}
}

impl SealedBlockImporter for Client {}

impl ::miner::TransactionVerifierClient for Client {}
impl ::miner::BlockChainClient for Client {}

impl super::traits::EngineClient for Client {
    fn update_sealing(&self) {
        self.importer.miner.update_sealing(self)
    }

    fn submit_seal(&self, block_hash: H256, seal: Vec<Bytes>) {
        let import = self.importer.miner.submit_seal(block_hash, seal).and_then(|block| self.import_sealed_block(block));
        if let Err(err) = import {
            warn!(target: "poa", "Wrong internal seal submission! {:?}", err);
        }
    }

    fn broadcast_consensus_message(&self, message: Bytes) {
        self.notify(|notify| notify.broadcast(ChainMessageType::Consensus(message.clone())));
    }

    fn epoch_transition_for(&self, parent_hash: H256) -> Option<::engines::EpochTransition> {
        self.chain.read().epoch_transition_for(parent_hash)
    }

    fn as_full_client(&self) -> Option<&BlockChainClient> { Some(self) }

    fn block_number(&self, id: BlockId) -> Option<BlockNumber> {
        BlockChainClient::block_number(self, id)
    }

    fn block_header(&self, id: BlockId) -> Option<::encoded::Header> {
        BlockChainClient::block_header(self, id)
    }
}

impl ProvingBlockChainClient for Client {
    fn prove_storage(&self, key1: H256, key2: H256, id: BlockId) -> Option<(Vec<Bytes>, H256)> {
        self.state_at(id)
            .and_then(move |state| state.prove_storage(key1, key2).ok())
    }

    fn prove_account(&self, key1: H256, id: BlockId) -> Option<(Vec<Bytes>, ::types::basic_account::BasicAccount)> {
        self.state_at(id)
            .and_then(move |state| state.prove_account(key1).ok())
    }

    fn prove_transaction(&self, transaction: SignedTransaction, id: BlockId) -> Option<(Bytes, Vec<DBValue>)> {
        let (header, mut env_info) = match (self.block_header(id), self.env_info(id)) {
            (Some(s), Some(e)) => (s, e),
            _ => return None,
        };

        env_info.gas_limit = transaction.gas.clone();
        let mut jdb = self.state_db.read().journal_db().boxed_clone();

        state::prove_transaction(
            jdb.as_hashdb_mut(),
            header.state_root().clone(),
            &transaction,
            self.engine.machine(),
            &env_info,
            self.factories.clone(),
            false,
            )
    }


    fn epoch_signal(&self, hash: H256) -> Option<Vec<u8>> {
        // pending transitions are never deleted, and do not contain
        // finality proofs by definition.
        self.chain.read().get_pending_transition(hash).map(|pending| pending.proof)
    }
}

impl Drop for Client {
    fn drop(&mut self) {
        self.engine.stop();
    }
}

/// Returns `LocalizedReceipt` given `LocalizedTransaction`
/// and a vector of receipts from given block up to transaction index.
fn transaction_receipt(machine: &::machine::EthereumMachine, mut tx: LocalizedTransaction, mut receipts: Vec<Receipt>) -> LocalizedReceipt {
    assert_eq!(receipts.len(), tx.transaction_index + 1, "All previous receipts are provided.");

    let sender = tx.sender();
    let receipt = receipts.pop().expect("Current receipt is provided; qed");
    let prior_gas_used = match tx.transaction_index {
        0 => 0.into(),
        i => receipts.get(i - 1).expect("All previous receipts are provided; qed").gas_used,
    };
    let no_of_logs = receipts.into_iter().map(|receipt| receipt.logs.len()).sum::<usize>();
    let transaction_hash = tx.hash();
    let block_hash = tx.block_hash;
    let block_number = tx.block_number;
    let transaction_index = tx.transaction_index;

    LocalizedReceipt {
        transaction_hash: transaction_hash,
        transaction_index: transaction_index,
        block_hash: block_hash,
        block_number: block_number,
        cumulative_gas_used: receipt.gas_used,
        gas_used: receipt.gas_used - prior_gas_used,
        contract_address: match tx.action {
            Action::Call(_) => None,
            Action::Create => Some(contract_address(machine.create_address_scheme(block_number), &sender, &tx.nonce, &tx.data).0)
        },
        logs: receipt.logs.into_iter().enumerate().map(|(i, log)| LocalizedLogEntry {
            entry: log,
            block_hash: block_hash,
            block_number: block_number,
            transaction_hash: transaction_hash,
            transaction_index: transaction_index,
            transaction_log_index: i,
            log_index: no_of_logs + i,
        }).collect(),
        log_bloom: receipt.log_bloom,
        outcome: receipt.outcome,
    }
}

#[cfg(test)]
mod tests {

<<<<<<< HEAD
    #[test]
    fn should_not_cache_details_before_commit() {
        use client::{BlockChainClient, ChainInfo};
        use test_helpers::{generate_dummy_client, get_good_dummy_block_hash};

        use std::thread;
        use std::time::Duration;
        use std::sync::Arc;
        use std::sync::atomic::{AtomicBool, Ordering};
        use kvdb::DBTransaction;

        let client = generate_dummy_client(0);
        let genesis = client.chain_info().best_block_hash;
        let (new_hash, new_block) = get_good_dummy_block_hash();

        let go = {
            // Separate thread uncommited transaction
            let go = Arc::new(AtomicBool::new(false));
            let go_thread = go.clone();
            let another_client = client.clone();
            thread::spawn(move || {
                let mut batch = DBTransaction::new();
                another_client.chain.read().insert_block(&mut batch, &new_block, Vec::new());
                go_thread.store(true, Ordering::SeqCst);
            });
            go
        };

        while !go.load(Ordering::SeqCst) { thread::park_timeout(Duration::from_millis(5)); }

        assert!(client.tree_route(&genesis, &new_hash).is_none());
    }

    #[test]
    fn should_return_correct_log_index() {
        use hash::keccak;
        use super::transaction_receipt;
        use ethkey::KeyPair;
        use log_entry::{LogEntry, LocalizedLogEntry};
        use receipt::{Receipt, LocalizedReceipt, TransactionOutcome};
        use transaction::{Transaction, LocalizedTransaction, Action};

        // given
        let key = KeyPair::from_secret_slice(&keccak("test")).unwrap();
        let secret = key.secret();
        let machine = ::ethereum::new_frontier_test_machine();

        let block_number = 1;
        let block_hash = 5.into();
        let state_root = 99.into();
        let gas_used = 10.into();
        let raw_tx = Transaction {
            nonce: 0.into(),
            gas_price: 0.into(),
            gas: 21000.into(),
            action: Action::Call(10.into()),
            value: 0.into(),
            data: vec![],
        };
        let tx1 = raw_tx.clone().sign(secret, None);
        let transaction = LocalizedTransaction {
            signed: tx1.clone().into(),
            block_number: block_number,
            block_hash: block_hash,
            transaction_index: 1,
            cached_sender: Some(tx1.sender()),
        };
        let logs = vec![LogEntry {
            address: 5.into(),
            topics: vec![],
            data: vec![],
        }, LogEntry {
            address: 15.into(),
            topics: vec![],
            data: vec![],
        }];
        let receipts = vec![Receipt {
            outcome: TransactionOutcome::StateRoot(state_root),
            gas_used: 5.into(),
            log_bloom: Default::default(),
            logs: vec![logs[0].clone()],
        }, Receipt {
            outcome: TransactionOutcome::StateRoot(state_root),
            gas_used: gas_used,
            log_bloom: Default::default(),
            logs: logs.clone(),
        }];

        // when
        let receipt = transaction_receipt(&machine, transaction, receipts);

        // then
        assert_eq!(receipt, LocalizedReceipt {
            transaction_hash: tx1.hash(),
            transaction_index: 1,
            block_hash: block_hash,
            block_number: block_number,
            cumulative_gas_used: gas_used,
            gas_used: gas_used - 5.into(),
            contract_address: None,
            logs: vec![LocalizedLogEntry {
                entry: logs[0].clone(),
                block_hash: block_hash,
                block_number: block_number,
                transaction_hash: tx1.hash(),
                transaction_index: 1,
                transaction_log_index: 0,
                log_index: 1,
            }, LocalizedLogEntry {
                entry: logs[1].clone(),
                block_hash: block_hash,
                block_number: block_number,
                transaction_hash: tx1.hash(),
                transaction_index: 1,
                transaction_log_index: 1,
                log_index: 2,
            }],
            log_bloom: Default::default(),
            outcome: TransactionOutcome::StateRoot(state_root),
        });
    }
=======
	#[test]
	fn should_not_cache_details_before_commit() {
		use client::{BlockChainClient, ChainInfo};
		use test_helpers::{generate_dummy_client, get_good_dummy_block_hash};

		use std::thread;
		use std::time::Duration;
		use std::sync::Arc;
		use std::sync::atomic::{AtomicBool, Ordering};
		use kvdb::DBTransaction;
		use blockchain::ExtrasInsert;

		let client = generate_dummy_client(0);
		let genesis = client.chain_info().best_block_hash;
		let (new_hash, new_block) = get_good_dummy_block_hash();

		let go = {
			// Separate thread uncommited transaction
			let go = Arc::new(AtomicBool::new(false));
			let go_thread = go.clone();
			let another_client = client.clone();
			thread::spawn(move || {
				let mut batch = DBTransaction::new();
				another_client.chain.read().insert_block(&mut batch, &new_block, Vec::new(), ExtrasInsert {
					fork_choice: ::engines::ForkChoice::New,
					is_finalized: false,
					metadata: None,
				});
				go_thread.store(true, Ordering::SeqCst);
			});
			go
		};

		while !go.load(Ordering::SeqCst) { thread::park_timeout(Duration::from_millis(5)); }

		assert!(client.tree_route(&genesis, &new_hash).is_none());
	}

	#[test]
	fn should_return_correct_log_index() {
		use hash::keccak;
		use super::transaction_receipt;
		use ethkey::KeyPair;
		use log_entry::{LogEntry, LocalizedLogEntry};
		use receipt::{Receipt, LocalizedReceipt, TransactionOutcome};
		use transaction::{Transaction, LocalizedTransaction, Action};

		// given
		let key = KeyPair::from_secret_slice(&keccak("test")).unwrap();
		let secret = key.secret();
		let machine = ::ethereum::new_frontier_test_machine();

		let block_number = 1;
		let block_hash = 5.into();
		let state_root = 99.into();
		let gas_used = 10.into();
		let raw_tx = Transaction {
			nonce: 0.into(),
			gas_price: 0.into(),
			gas: 21000.into(),
			action: Action::Call(10.into()),
			value: 0.into(),
			data: vec![],
		};
		let tx1 = raw_tx.clone().sign(secret, None);
		let transaction = LocalizedTransaction {
			signed: tx1.clone().into(),
			block_number: block_number,
			block_hash: block_hash,
			transaction_index: 1,
			cached_sender: Some(tx1.sender()),
		};
		let logs = vec![LogEntry {
			address: 5.into(),
			topics: vec![],
			data: vec![],
		}, LogEntry {
			address: 15.into(),
			topics: vec![],
			data: vec![],
		}];
		let receipts = vec![Receipt {
			outcome: TransactionOutcome::StateRoot(state_root),
			gas_used: 5.into(),
			log_bloom: Default::default(),
			logs: vec![logs[0].clone()],
		}, Receipt {
			outcome: TransactionOutcome::StateRoot(state_root),
			gas_used: gas_used,
			log_bloom: Default::default(),
			logs: logs.clone(),
		}];

		// when
		let receipt = transaction_receipt(&machine, transaction, receipts);

		// then
		assert_eq!(receipt, LocalizedReceipt {
			transaction_hash: tx1.hash(),
			transaction_index: 1,
			block_hash: block_hash,
			block_number: block_number,
			cumulative_gas_used: gas_used,
			gas_used: gas_used - 5.into(),
			contract_address: None,
			logs: vec![LocalizedLogEntry {
				entry: logs[0].clone(),
				block_hash: block_hash,
				block_number: block_number,
				transaction_hash: tx1.hash(),
				transaction_index: 1,
				transaction_log_index: 0,
				log_index: 1,
			}, LocalizedLogEntry {
				entry: logs[1].clone(),
				block_hash: block_hash,
				block_number: block_number,
				transaction_hash: tx1.hash(),
				transaction_index: 1,
				transaction_log_index: 1,
				log_index: 2,
			}],
			log_bloom: Default::default(),
			outcome: TransactionOutcome::StateRoot(state_root),
		});
	}
>>>>>>> f9e64e09
}

#[derive(Debug)]
enum QueueError {
	Channel(IoError),
	Full(usize),
}

impl fmt::Display for QueueError {
	fn fmt(&self, fmt: &mut fmt::Formatter) -> fmt::Result {
		match *self {
			QueueError::Channel(ref c) => fmt::Display::fmt(c, fmt),
			QueueError::Full(limit) => write!(fmt, "The queue is full ({})", limit),
		}
	}
}

/// Queue some items to be processed by IO client.
struct IoChannelQueue {
	currently_queued: Arc<AtomicUsize>,
	limit: usize,
}

impl IoChannelQueue {
	pub fn new(limit: usize) -> Self {
		IoChannelQueue {
			currently_queued: Default::default(),
			limit,
		}
	}

	pub fn queue<F>(&self, channel: &mut IoChannel<ClientIoMessage>, count: usize, fun: F) -> Result<(), QueueError> where
		F: Fn(&Client) + Send + Sync + 'static,
	{
		let queue_size = self.currently_queued.load(AtomicOrdering::Relaxed);
		ensure!(queue_size < self.limit, QueueError::Full(self.limit));

		let currently_queued = self.currently_queued.clone();
		let result = channel.send(ClientIoMessage::execute(move |client| {
			currently_queued.fetch_sub(count, AtomicOrdering::SeqCst);
			fun(client);
		}));

		match result {
			Ok(_) => {
				self.currently_queued.fetch_add(count, AtomicOrdering::SeqCst);
				Ok(())
			},
			Err(e) => Err(QueueError::Channel(e)),
		}
	}
}<|MERGE_RESOLUTION|>--- conflicted
+++ resolved
@@ -2342,130 +2342,6 @@
 
 #[cfg(test)]
 mod tests {
-
-<<<<<<< HEAD
-    #[test]
-    fn should_not_cache_details_before_commit() {
-        use client::{BlockChainClient, ChainInfo};
-        use test_helpers::{generate_dummy_client, get_good_dummy_block_hash};
-
-        use std::thread;
-        use std::time::Duration;
-        use std::sync::Arc;
-        use std::sync::atomic::{AtomicBool, Ordering};
-        use kvdb::DBTransaction;
-
-        let client = generate_dummy_client(0);
-        let genesis = client.chain_info().best_block_hash;
-        let (new_hash, new_block) = get_good_dummy_block_hash();
-
-        let go = {
-            // Separate thread uncommited transaction
-            let go = Arc::new(AtomicBool::new(false));
-            let go_thread = go.clone();
-            let another_client = client.clone();
-            thread::spawn(move || {
-                let mut batch = DBTransaction::new();
-                another_client.chain.read().insert_block(&mut batch, &new_block, Vec::new());
-                go_thread.store(true, Ordering::SeqCst);
-            });
-            go
-        };
-
-        while !go.load(Ordering::SeqCst) { thread::park_timeout(Duration::from_millis(5)); }
-
-        assert!(client.tree_route(&genesis, &new_hash).is_none());
-    }
-
-    #[test]
-    fn should_return_correct_log_index() {
-        use hash::keccak;
-        use super::transaction_receipt;
-        use ethkey::KeyPair;
-        use log_entry::{LogEntry, LocalizedLogEntry};
-        use receipt::{Receipt, LocalizedReceipt, TransactionOutcome};
-        use transaction::{Transaction, LocalizedTransaction, Action};
-
-        // given
-        let key = KeyPair::from_secret_slice(&keccak("test")).unwrap();
-        let secret = key.secret();
-        let machine = ::ethereum::new_frontier_test_machine();
-
-        let block_number = 1;
-        let block_hash = 5.into();
-        let state_root = 99.into();
-        let gas_used = 10.into();
-        let raw_tx = Transaction {
-            nonce: 0.into(),
-            gas_price: 0.into(),
-            gas: 21000.into(),
-            action: Action::Call(10.into()),
-            value: 0.into(),
-            data: vec![],
-        };
-        let tx1 = raw_tx.clone().sign(secret, None);
-        let transaction = LocalizedTransaction {
-            signed: tx1.clone().into(),
-            block_number: block_number,
-            block_hash: block_hash,
-            transaction_index: 1,
-            cached_sender: Some(tx1.sender()),
-        };
-        let logs = vec![LogEntry {
-            address: 5.into(),
-            topics: vec![],
-            data: vec![],
-        }, LogEntry {
-            address: 15.into(),
-            topics: vec![],
-            data: vec![],
-        }];
-        let receipts = vec![Receipt {
-            outcome: TransactionOutcome::StateRoot(state_root),
-            gas_used: 5.into(),
-            log_bloom: Default::default(),
-            logs: vec![logs[0].clone()],
-        }, Receipt {
-            outcome: TransactionOutcome::StateRoot(state_root),
-            gas_used: gas_used,
-            log_bloom: Default::default(),
-            logs: logs.clone(),
-        }];
-
-        // when
-        let receipt = transaction_receipt(&machine, transaction, receipts);
-
-        // then
-        assert_eq!(receipt, LocalizedReceipt {
-            transaction_hash: tx1.hash(),
-            transaction_index: 1,
-            block_hash: block_hash,
-            block_number: block_number,
-            cumulative_gas_used: gas_used,
-            gas_used: gas_used - 5.into(),
-            contract_address: None,
-            logs: vec![LocalizedLogEntry {
-                entry: logs[0].clone(),
-                block_hash: block_hash,
-                block_number: block_number,
-                transaction_hash: tx1.hash(),
-                transaction_index: 1,
-                transaction_log_index: 0,
-                log_index: 1,
-            }, LocalizedLogEntry {
-                entry: logs[1].clone(),
-                block_hash: block_hash,
-                block_number: block_number,
-                transaction_hash: tx1.hash(),
-                transaction_index: 1,
-                transaction_log_index: 1,
-                log_index: 2,
-            }],
-            log_bloom: Default::default(),
-            outcome: TransactionOutcome::StateRoot(state_root),
-        });
-    }
-=======
 	#[test]
 	fn should_not_cache_details_before_commit() {
 		use client::{BlockChainClient, ChainInfo};
@@ -2592,7 +2468,6 @@
 			outcome: TransactionOutcome::StateRoot(state_root),
 		});
 	}
->>>>>>> f9e64e09
 }
 
 #[derive(Debug)]
