// Copyright 2015, 2016 Ethcore (UK) Ltd.
// This file is part of Parity.

// Parity is free software: you can redistribute it and/or modify
// it under the terms of the GNU General Public License as published by
// the Free Software Foundation, either version 3 of the License, or
// (at your option) any later version.

// Parity is distributed in the hope that it will be useful,
// but WITHOUT ANY WARRANTY; without even the implied warranty of
// MERCHANTABILITY or FITNESS FOR A PARTICULAR PURPOSE.  See the
// GNU General Public License for more details.

// You should have received a copy of the GNU General Public License
// along with Parity.  If not, see <http://www.gnu.org/licenses/>.

//! Test client.

use std::sync::atomic::{AtomicUsize, Ordering as AtomicOrder};
use util::*;
use transaction::{Transaction, LocalizedTransaction, SignedTransaction, Action};
use blockchain::TreeRoute;
use client::{BlockChainClient, MiningBlockChainClient, BlockChainInfo, BlockStatus, BlockID,
<<<<<<< HEAD
	TransactionID, UncleID, TraceId, TraceFilter, LastHashes, CallAnalytics, BlockImportError};
=======
	TransactionID, UncleID, TraceId, TraceFilter, LastHashes, CallAnalytics,
	TransactionImportError, BlockImportError};
>>>>>>> bbf20c36
use header::{Header as BlockHeader, BlockNumber};
use filter::Filter;
use log_entry::LocalizedLogEntry;
use receipt::{Receipt, LocalizedReceipt};
use blockchain::extras::BlockReceipts;
use error::{ImportResult};
use evm::Factory as EvmFactory;
use miner::{Miner, MinerService};
use spec::Spec;

use block_queue::BlockQueueInfo;
use block::{OpenBlock, SealedBlock};
use executive::Executed;
use error::ExecutionError;
use trace::LocalizedTrace;

use miner::{TransactionImportResult, AccountDetails};

/// Test client.
pub struct TestBlockChainClient {
	/// Blocks.
	pub blocks: RwLock<HashMap<H256, Bytes>>,
	/// Mapping of numbers to hashes.
 	pub numbers: RwLock<HashMap<usize, H256>>,
	/// Genesis block hash.
	pub genesis_hash: H256,
	/// Last block hash.
	pub last_hash: RwLock<H256>,
	/// Difficulty.
	pub difficulty: RwLock<U256>,
	/// Balances.
	pub balances: RwLock<HashMap<Address, U256>>,
	/// Nonces.
	pub nonces: RwLock<HashMap<Address, U256>>,
	/// Storage.
	pub storage: RwLock<HashMap<(Address, H256), H256>>,
	/// Code.
	pub code: RwLock<HashMap<Address, Bytes>>,
	/// Execution result.
	pub execution_result: RwLock<Option<Executed>>,
	/// Transaction receipts.
	pub receipts: RwLock<HashMap<TransactionID, LocalizedReceipt>>,
	/// Block queue size.
	pub queue_size: AtomicUsize,
	/// Miner
	pub miner: Arc<Miner>,
}

#[derive(Clone)]
/// Used for generating test client blocks.
pub enum EachBlockWith {
	/// Plain block.
	Nothing,
	/// Block with an uncle.
	Uncle,
	/// Block with a transaction.
	Transaction,
	/// Block with an uncle and transaction.
	UncleAndTransaction
}

impl Default for TestBlockChainClient {
	fn default() -> Self {
		TestBlockChainClient::new()
	}
}

impl TestBlockChainClient {
	/// Creates new test client.
	pub fn new() -> Self {

		let mut client = TestBlockChainClient {
			blocks: RwLock::new(HashMap::new()),
			numbers: RwLock::new(HashMap::new()),
			genesis_hash: H256::new(),
			last_hash: RwLock::new(H256::new()),
			difficulty: RwLock::new(From::from(0)),
			balances: RwLock::new(HashMap::new()),
			nonces: RwLock::new(HashMap::new()),
			storage: RwLock::new(HashMap::new()),
			code: RwLock::new(HashMap::new()),
			execution_result: RwLock::new(None),
			receipts: RwLock::new(HashMap::new()),
			queue_size: AtomicUsize::new(0),
			miner: Arc::new(Miner::with_spec(Spec::new_test())),
		};
		client.add_blocks(1, EachBlockWith::Nothing); // add genesis block
		client.genesis_hash = client.last_hash.read().unwrap().clone();
		client
	}

	/// Set the transaction receipt result
	pub fn set_transaction_receipt(&self, id: TransactionID, receipt: LocalizedReceipt) {
		self.receipts.write().unwrap().insert(id, receipt);
	}

	/// Set the execution result.
	pub fn set_execution_result(&self, result: Executed) {
		*self.execution_result.write().unwrap() = Some(result);
	}

	/// Set the balance of account `address` to `balance`.
	pub fn set_balance(&self, address: Address, balance: U256) {
		self.balances.write().unwrap().insert(address, balance);
	}

	/// Set nonce of account `address` to `nonce`.
	pub fn set_nonce(&self, address: Address, nonce: U256) {
		self.nonces.write().unwrap().insert(address, nonce);
	}

	/// Set `code` at `address`.
	pub fn set_code(&self, address: Address, code: Bytes) {
		self.code.write().unwrap().insert(address, code);
	}

	/// Set storage `position` to `value` for account `address`.
	pub fn set_storage(&self, address: Address, position: H256, value: H256) {
		self.storage.write().unwrap().insert((address, position), value);
	}

	/// Set block queue size for testing
	pub fn set_queue_size(&self, size: usize) {
		self.queue_size.store(size, AtomicOrder::Relaxed);
	}

	/// Add blocks to test client.
	pub fn add_blocks(&self, count: usize, with: EachBlockWith) {
		let len = self.numbers.read().unwrap().len();
		for n in len..(len + count) {
			let mut header = BlockHeader::new();
			header.difficulty = From::from(n);
			header.parent_hash = self.last_hash.read().unwrap().clone();
			header.number = n as BlockNumber;
			header.gas_limit = U256::from(1_000_000);
			let uncles = match with {
				EachBlockWith::Uncle | EachBlockWith::UncleAndTransaction => {
					let mut uncles = RlpStream::new_list(1);
					let mut uncle_header = BlockHeader::new();
					uncle_header.difficulty = From::from(n);
					uncle_header.parent_hash = self.last_hash.read().unwrap().clone();
					uncle_header.number = n as BlockNumber;
					uncles.append(&uncle_header);
					header.uncles_hash = uncles.as_raw().sha3();
					uncles
				},
				_ => RlpStream::new_list(0)
			};
			let txs = match with {
				EachBlockWith::Transaction | EachBlockWith::UncleAndTransaction => {
					let mut txs = RlpStream::new_list(1);
					let keypair = KeyPair::create().unwrap();
					// Update nonces value
					self.nonces.write().unwrap().insert(keypair.address(), U256::one());
					let tx = Transaction {
						action: Action::Create,
						value: U256::from(100),
						data: "3331600055".from_hex().unwrap(),
						gas: U256::from(100_000),
						gas_price: U256::one(),
						nonce: U256::zero()
					};
					let signed_tx = tx.sign(&keypair.secret());
					txs.append(&signed_tx);
					txs.out()
				},
				_ => rlp::EMPTY_LIST_RLP.to_vec()
			};

			let mut rlp = RlpStream::new_list(3);
			rlp.append(&header);
			rlp.append_raw(&txs, 1);
			rlp.append_raw(uncles.as_raw(), 1);
			self.import_block(rlp.as_raw().to_vec()).unwrap();
		}
	}

	/// Make a bad block by setting invalid extra data.
	pub fn corrupt_block(&mut self, n: BlockNumber) {
		let hash = self.block_hash(BlockID::Number(n)).unwrap();
		let mut header: BlockHeader = decode(&self.block_header(BlockID::Number(n)).unwrap());
		header.extra_data = b"This extra data is way too long to be considered valid".to_vec();
		let mut rlp = RlpStream::new_list(3);
		rlp.append(&header);
		rlp.append_raw(&rlp::NULL_RLP, 1);
		rlp.append_raw(&rlp::NULL_RLP, 1);
		self.blocks.write().unwrap().insert(hash, rlp.out());
	}

	/// Make a bad block by setting invalid parent hash.
	pub fn corrupt_block_parent(&mut self, n: BlockNumber) {
		let hash = self.block_hash(BlockID::Number(n)).unwrap();
		let mut header: BlockHeader = decode(&self.block_header(BlockID::Number(n)).unwrap());
		header.parent_hash = H256::from(42);
		let mut rlp = RlpStream::new_list(3);
		rlp.append(&header);
		rlp.append_raw(&rlp::NULL_RLP, 1);
		rlp.append_raw(&rlp::NULL_RLP, 1);
		self.blocks.write().unwrap().insert(hash, rlp.out());
	}

	/// TODO:
	pub fn block_hash_delta_minus(&mut self, delta: usize) -> H256 {
		let blocks_read = self.numbers.read().unwrap();
		let index = blocks_read.len() - delta;
		blocks_read[&index].clone()
	}

	fn block_hash(&self, id: BlockID) -> Option<H256> {
		match id {
			BlockID::Hash(hash) => Some(hash),
			BlockID::Number(n) => self.numbers.read().unwrap().get(&(n as usize)).cloned(),
			BlockID::Earliest => self.numbers.read().unwrap().get(&0).cloned(),
			BlockID::Latest => self.numbers.read().unwrap().get(&(self.numbers.read().unwrap().len() - 1)).cloned()
		}
	}
}

impl MiningBlockChainClient for TestBlockChainClient {
	fn prepare_open_block(&self, _author: Address, _gas_range_target: (U256, U256), _extra_data: Bytes) -> OpenBlock {
		unimplemented!();
	}

	fn vm_factory(&self) -> &EvmFactory {
		unimplemented!();
	}

	fn import_sealed_block(&self, _block: SealedBlock) -> ImportResult {
		unimplemented!();
	}
}

impl BlockChainClient for TestBlockChainClient {
	fn call(&self, _t: &SignedTransaction, _analytics: CallAnalytics) -> Result<Executed, ExecutionError> {
		Ok(self.execution_result.read().unwrap().clone().unwrap())
	}

	fn block_total_difficulty(&self, _id: BlockID) -> Option<U256> {
		Some(U256::zero())
	}

	fn block_hash(&self, id: BlockID) -> Option<H256> {
		Self::block_hash(self, id)
	}

	fn nonce(&self, address: &Address, id: BlockID) -> Option<U256> {
		match id {
			BlockID::Latest => Some(self.nonces.read().unwrap().get(address).cloned().unwrap_or_else(U256::zero)),
			_ => None,
		}
	}

	fn code(&self, address: &Address) -> Option<Bytes> {
		self.code.read().unwrap().get(address).cloned()
	}

	fn balance(&self, address: &Address, id: BlockID) -> Option<U256> {
		if let BlockID::Latest = id {
			Some(self.balances.read().unwrap().get(address).cloned().unwrap_or_else(U256::zero))
		} else {
			None
		}
	}

	fn storage_at(&self, address: &Address, position: &H256, id: BlockID) -> Option<H256> {
		if let BlockID::Latest = id {
			Some(self.storage.read().unwrap().get(&(address.clone(), position.clone())).cloned().unwrap_or_else(H256::new))
		} else {
			None
		}
	}

	fn transaction(&self, _id: TransactionID) -> Option<LocalizedTransaction> {
		unimplemented!();
	}

	fn uncle(&self, _id: UncleID) -> Option<Bytes> {
		unimplemented!();
	}

	fn transaction_receipt(&self, id: TransactionID) -> Option<LocalizedReceipt> {
		self.receipts.read().unwrap().get(&id).cloned()
	}

	fn blocks_with_bloom(&self, _bloom: &H2048, _from_block: BlockID, _to_block: BlockID) -> Option<Vec<BlockNumber>> {
		unimplemented!();
	}

	fn logs(&self, _filter: Filter) -> Vec<LocalizedLogEntry> {
		unimplemented!();
	}

	fn last_hashes(&self) -> LastHashes {
		unimplemented!();
	}

	fn block_header(&self, id: BlockID) -> Option<Bytes> {
		self.block_hash(id).and_then(|hash| self.blocks.read().unwrap().get(&hash).map(|r| Rlp::new(r).at(0).as_raw().to_vec()))
	}

	fn block_body(&self, id: BlockID) -> Option<Bytes> {
		self.block_hash(id).and_then(|hash| self.blocks.read().unwrap().get(&hash).map(|r| {
			let mut stream = RlpStream::new_list(2);
			stream.append_raw(Rlp::new(&r).at(1).as_raw(), 1);
			stream.append_raw(Rlp::new(&r).at(2).as_raw(), 1);
			stream.out()
		}))
	}

	fn block(&self, id: BlockID) -> Option<Bytes> {
		self.block_hash(id).and_then(|hash| self.blocks.read().unwrap().get(&hash).cloned())
	}

	fn block_status(&self, id: BlockID) -> BlockStatus {
		match id {
			BlockID::Number(number) if (number as usize) < self.blocks.read().unwrap().len() => BlockStatus::InChain,
			BlockID::Hash(ref hash) if self.blocks.read().unwrap().get(hash).is_some() => BlockStatus::InChain,
			_ => BlockStatus::Unknown
		}
	}

	// works only if blocks are one after another 1 -> 2 -> 3
	fn tree_route(&self, from: &H256, to: &H256) -> Option<TreeRoute> {
		Some(TreeRoute {
			ancestor: H256::new(),
			index: 0,
			blocks: {
				let numbers_read = self.numbers.read().unwrap();
				let mut adding = false;

				let mut blocks = Vec::new();
				for (_, hash) in numbers_read.iter().sort_by(|tuple1, tuple2| tuple1.0.cmp(tuple2.0)) {
					if hash == to {
						if adding {
							blocks.push(hash.clone());
						}
						adding = false;
						break;
					}
					if hash == from {
						adding = true;
					}
					if adding {
						blocks.push(hash.clone());
					}
				}
				if adding { Vec::new() } else { blocks }
			}
		})
	}

	fn find_uncles(&self, _hash: &H256) -> Option<Vec<H256>> {
		None
	}

	// TODO: returns just hashes instead of node state rlp(?)
	fn state_data(&self, hash: &H256) -> Option<Bytes> {
		// starts with 'f' ?
		if *hash > H256::from("f000000000000000000000000000000000000000000000000000000000000000") {
			let mut rlp = RlpStream::new();
			rlp.append(&hash.clone());
			return Some(rlp.out());
		}
		None
	}

	fn block_receipts(&self, hash: &H256) -> Option<Bytes> {
		// starts with 'f' ?
		if *hash > H256::from("f000000000000000000000000000000000000000000000000000000000000000") {
			let receipt = BlockReceipts::new(vec![Receipt::new(
				H256::zero(),
				U256::zero(),
				vec![])]);
			let mut rlp = RlpStream::new();
			rlp.append(&receipt);
			return Some(rlp.out());
		}
		None
	}

	fn import_block(&self, b: Bytes) -> Result<H256, BlockImportError> {
		let header = Rlp::new(&b).val_at::<BlockHeader>(0);
		let h = header.hash();
		let number: usize = header.number as usize;
		if number > self.blocks.read().unwrap().len() {
			panic!("Unexpected block number. Expected {}, got {}", self.blocks.read().unwrap().len(), number);
		}
		if number > 0 {
			match self.blocks.read().unwrap().get(&header.parent_hash) {
				Some(parent) => {
					let parent = Rlp::new(parent).val_at::<BlockHeader>(0);
					if parent.number != (header.number - 1) {
						panic!("Unexpected block parent");
					}
				},
				None => {
					panic!("Unknown block parent {:?} for block {}", header.parent_hash, number);
				}
			}
		}
		let len = self.numbers.read().unwrap().len();
		if number == len {
			{
				let mut difficulty = self.difficulty.write().unwrap();
				*difficulty.deref_mut() = *difficulty.deref() + header.difficulty;
			}
			mem::replace(self.last_hash.write().unwrap().deref_mut(), h.clone());
			self.blocks.write().unwrap().insert(h.clone(), b);
			self.numbers.write().unwrap().insert(number, h.clone());
			let mut parent_hash = header.parent_hash;
			if number > 0 {
				let mut n = number - 1;
				while n > 0 && self.numbers.read().unwrap()[&n] != parent_hash {
					*self.numbers.write().unwrap().get_mut(&n).unwrap() = parent_hash.clone();
					n -= 1;
					parent_hash = Rlp::new(&self.blocks.read().unwrap()[&parent_hash]).val_at::<BlockHeader>(0).parent_hash;
				}
			}
		}
		else {
			self.blocks.write().unwrap().insert(h.clone(), b.to_vec());
		}
		Ok(h)
	}

	fn queue_info(&self) -> BlockQueueInfo {
		BlockQueueInfo {
			verified_queue_size: self.queue_size.load(AtomicOrder::Relaxed),
			unverified_queue_size: 0,
			verifying_queue_size: 0,
			max_queue_size: 0,
			max_mem_use: 0,
			mem_used: 0,
		}
	}

	fn clear_queue(&self) -> bool {
		true
	}

	fn chain_info(&self) -> BlockChainInfo {
		BlockChainInfo {
			total_difficulty: *self.difficulty.read().unwrap(),
			pending_total_difficulty: *self.difficulty.read().unwrap(),
			genesis_hash: self.genesis_hash.clone(),
			best_block_hash: self.last_hash.read().unwrap().clone(),
			best_block_number: self.blocks.read().unwrap().len() as BlockNumber - 1,
		}
	}

	fn filter_traces(&self, _filter: TraceFilter) -> Option<Vec<LocalizedTrace>> {
		unimplemented!();
	}

	fn trace(&self, _trace: TraceId) -> Option<LocalizedTrace> {
		unimplemented!();
	}

	fn transaction_traces(&self, _trace: TransactionID) -> Option<Vec<LocalizedTrace>> {
		unimplemented!();
	}

	fn block_traces(&self, _trace: BlockID) -> Option<Vec<LocalizedTrace>> {
		unimplemented!();
	}

<<<<<<< HEAD
	fn import_transactions(&self, transactions: Vec<SignedTransaction>) -> Vec<Result<TransactionImportResult, String>> {
=======
	fn import_transactions(&self, transactions: Vec<SignedTransaction>) -> Vec<Result<TransactionImportResult, TransactionImportError>> {
>>>>>>> bbf20c36
		let nonces = self.nonces.read().unwrap();
		let balances = self.balances.read().unwrap();
		let fetch_account = |a: &Address| AccountDetails {
			nonce: nonces[a],
			balance: balances[a],
		};

<<<<<<< HEAD
		self.miner.import_transactions(self, transactions, fetch_account)
			.iter()
			.map(|res| match res { &Ok(ref t) => Ok(t.clone()), &Err(ref e) => Err(format!("{:?}", e)) })
			.collect::<Vec<Result<TransactionImportResult, String>>>()
=======
		self.miner.import_transactions(self, transactions, &fetch_account)
			.into_iter()
			.map(|res| res.map_err(|e| e.into()))
			.collect()
>>>>>>> bbf20c36
	}

	fn queue_transactions(&self, transactions: Vec<Bytes>) -> bool {
		// import right here
		let tx = transactions.into_iter().filter_map(|bytes| UntrustedRlp::new(&bytes).as_val().ok()).collect();
		self.import_transactions(tx);
		true
	}

	fn pending_transactions(&self) -> Vec<SignedTransaction> {
		self.miner.pending_transactions()
	}
}<|MERGE_RESOLUTION|>--- conflicted
+++ resolved
@@ -21,12 +21,8 @@
 use transaction::{Transaction, LocalizedTransaction, SignedTransaction, Action};
 use blockchain::TreeRoute;
 use client::{BlockChainClient, MiningBlockChainClient, BlockChainInfo, BlockStatus, BlockID,
-<<<<<<< HEAD
-	TransactionID, UncleID, TraceId, TraceFilter, LastHashes, CallAnalytics, BlockImportError};
-=======
 	TransactionID, UncleID, TraceId, TraceFilter, LastHashes, CallAnalytics,
 	TransactionImportError, BlockImportError};
->>>>>>> bbf20c36
 use header::{Header as BlockHeader, BlockNumber};
 use filter::Filter;
 use log_entry::LocalizedLogEntry;
@@ -493,11 +489,7 @@
 		unimplemented!();
 	}
 
-<<<<<<< HEAD
-	fn import_transactions(&self, transactions: Vec<SignedTransaction>) -> Vec<Result<TransactionImportResult, String>> {
-=======
 	fn import_transactions(&self, transactions: Vec<SignedTransaction>) -> Vec<Result<TransactionImportResult, TransactionImportError>> {
->>>>>>> bbf20c36
 		let nonces = self.nonces.read().unwrap();
 		let balances = self.balances.read().unwrap();
 		let fetch_account = |a: &Address| AccountDetails {
@@ -505,17 +497,10 @@
 			balance: balances[a],
 		};
 
-<<<<<<< HEAD
-		self.miner.import_transactions(self, transactions, fetch_account)
-			.iter()
-			.map(|res| match res { &Ok(ref t) => Ok(t.clone()), &Err(ref e) => Err(format!("{:?}", e)) })
-			.collect::<Vec<Result<TransactionImportResult, String>>>()
-=======
 		self.miner.import_transactions(self, transactions, &fetch_account)
 			.into_iter()
 			.map(|res| res.map_err(|e| e.into()))
 			.collect()
->>>>>>> bbf20c36
 	}
 
 	fn queue_transactions(&self, transactions: Vec<Bytes>) -> bool {
