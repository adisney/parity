--- conflicted
+++ resolved
@@ -362,11 +362,8 @@
 		geth_compatibility: cmd.geth_compatibility,
 		remote: event_loop.remote(),
 		whisper_rpc: whisper_factory,
-<<<<<<< HEAD
 		private_tx_manager: None, //TODO: add this to client.
-=======
 		gas_price_percentile: cmd.gas_price_percentile,
->>>>>>> 99dbc682
 	});
 
 	let dependencies = rpc::Dependencies {
@@ -776,11 +773,8 @@
 		fetch: fetch.clone(),
 		remote: event_loop.remote(),
 		whisper_rpc: whisper_factory,
-<<<<<<< HEAD
 		private_tx_manager: Some(client.private_transactions_provider()),
-=======
 		gas_price_percentile: cmd.gas_price_percentile,
->>>>>>> 99dbc682
 	});
 
 	let dependencies = rpc::Dependencies {
