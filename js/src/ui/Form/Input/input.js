--- conflicted
+++ resolved
@@ -19,12 +19,8 @@
 import { noop } from 'lodash';
 import keycode from 'keycode';
 
-<<<<<<< HEAD
 import { nodeOrStringProptype } from '@parity/shared/util/proptypes';
-=======
-import { nodeOrStringProptype } from '~/util/proptypes';
-import { toString } from '~/util/messages';
->>>>>>> 710339d0
+import { toString } from '@parity/shared/util/messages';
 
 import CopyToClipboard from '~/ui/CopyToClipboard';
 
