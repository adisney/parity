// Copyright 2015-2017 Parity Technologies (UK) Ltd.
// This file is part of Parity.

// Parity is free software: you can redistribute it and/or modify
// it under the terms of the GNU General Public License as published by
// the Free Software Foundation, either version 3 of the License, or
// (at your option) any later version.

// Parity is distributed in the hope that it will be useful,
// but WITHOUT ANY WARRANTY; without even the implied warranty of
// MERCHANTABILITY or FITNESS FOR A PARTICULAR PURPOSE.  See the
// GNU General Public License for more details.

// You should have received a copy of the GNU General Public License
// along with Parity.  If not, see <http://www.gnu.org/licenses/>.

//! Eth Filter RPC implementation

use std::sync::Arc;
use std::collections::HashSet;
use std::result;

use ethcore::miner::{self, MinerService};
use ethcore::filter::Filter as EthcoreFilter;
use ethcore::client::{BlockChainClient, BlockId};
use ethcore::executed::{Executed, CallError};
use ethcore::call_analytics::CallAnalytics;
use ethcore::encoded;
use ethereum_types::H256;
use parking_lot::Mutex;

use jsonrpc_core::{BoxFuture, Result};
use jsonrpc_core::futures::{future, Future};
use jsonrpc_core::futures::future::Either;
use v1::traits::EthFilter;
use v1::types::{BlockNumber, Index, Filter, FilterChanges, Log, H256 as RpcH256, U256 as RpcU256, ReturnData, Bytes};
use v1::helpers::{errors, PollFilter, PollManager, limit_logs};
use v1::impls::eth::pending_logs;

/// Something which provides data that can be filtered over.
pub trait Filterable {
	/// Current best block number.
	fn best_block_number(&self) -> u64;

	/// Get a block hash by block id.
	fn block_hash(&self, id: BlockId) -> Option<RpcH256>;

	/// Get a block body by block id.
	fn block_body(&self, id: BlockId) -> Result<Option<encoded::Body>>;

	/// pending transaction hashes at the given block.
	fn pending_transactions_hashes(&self) -> Vec<H256>;

	/// Get logs that match the given filter.
	fn logs(&self, filter: EthcoreFilter) -> BoxFuture<Vec<Log>>;

	/// Get logs from the pending block.
	fn pending_logs(&self, block_number: u64, filter: &EthcoreFilter) -> Vec<Log>;

	/// Get a reference to the poll manager.
	fn polls(&self) -> &Mutex<PollManager<PollFilter>>;

	/// Replay the transactions from the specified block
	fn replay_block_transactions(&self, block: BlockId) -> Result<result::Result<Box<Iterator<Item = Executed>>, CallError>>;
}

/// Eth filter rpc implementation for a full node.
pub struct EthFilterClient<C, M> {
	client: Arc<C>,
	miner: Arc<M>,
	polls: Mutex<PollManager<PollFilter>>,
}

impl<C, M> EthFilterClient<C, M> {
	/// Creates new Eth filter client.
	pub fn new(client: Arc<C>, miner: Arc<M>) -> Self {
		EthFilterClient {
			client: client,
			miner: miner,
			polls: Mutex::new(PollManager::new()),
		}
	}
}

impl<C, M> Filterable for EthFilterClient<C, M> where
	C: miner::BlockChainClient + BlockChainClient,
	M: MinerService,
{
	fn best_block_number(&self) -> u64 {
		self.client.chain_info().best_block_number
	}

	fn block_hash(&self, id: BlockId) -> Option<RpcH256> {
		self.client.block_hash(id).map(Into::into)
	}

<<<<<<< HEAD
	fn block_body(&self, id: BlockId) -> Result<Option<encoded::Body>> {
		Ok(self.client.block_body(id))
	}

	fn pending_transactions_hashes(&self, best: u64) -> Vec<H256> {
		self.miner.pending_transactions_hashes(best)
=======
	fn pending_transactions_hashes(&self) -> Vec<H256> {
		self.miner.ready_transactions(&*self.client)
			.into_iter()
			.map(|tx| tx.signed().hash())
			.collect()
>>>>>>> b0cc44aa
	}

	fn logs(&self, filter: EthcoreFilter) -> BoxFuture<Vec<Log>> {
		Box::new(future::ok(self.client.logs(filter).into_iter().map(Into::into).collect()))
	}

	fn pending_logs(&self, block_number: u64, filter: &EthcoreFilter) -> Vec<Log> {
		pending_logs(&*self.miner, block_number, filter)
	}

	fn polls(&self) -> &Mutex<PollManager<PollFilter>> { &self.polls }

	fn replay_block_transactions(&self, block: BlockId) -> Result<result::Result<Box<Iterator<Item = Executed>>, CallError>> {
		Ok(self.client.replay_block_transactions(block, CallAnalytics { transaction_tracing: false, vm_tracing: false, state_diffing: false}))
	}
}

impl<T: Filterable + Send + Sync + 'static> EthFilter for T {
	fn new_filter(&self, filter: Filter) -> Result<RpcU256> {
		let mut polls = self.polls().lock();
		let block_number = self.best_block_number();
		let id = polls.create_poll(PollFilter::Logs(block_number, Default::default(), filter));
		Ok(id.into())
	}

	fn new_block_filter(&self) -> Result<RpcU256> {
		let mut polls = self.polls().lock();
		// +1, since we don't want to include the current block
		let id = polls.create_poll(PollFilter::Block(self.best_block_number() + 1));
		Ok(id.into())
	}

	fn new_pending_transaction_filter(&self) -> Result<RpcU256> {
		let mut polls = self.polls().lock();
		let pending_transactions = self.pending_transactions_hashes();
		let id = polls.create_poll(PollFilter::PendingTransaction(pending_transactions));
		Ok(id.into())
	}

	fn new_return_data_filter(&self) -> Result<RpcU256> {
		let mut polls = self.polls().lock();
		let id = polls.create_poll(PollFilter::ReturnData(self.best_block_number()));
		Ok(id.into())
	}

	fn filter_changes(&self, index: Index) -> BoxFuture<FilterChanges> {
		let mut polls = self.polls().lock();
		Box::new(match polls.poll_mut(&index.value()) {
			None => Either::A(future::err(errors::filter_not_found())),
			Some(filter) => match *filter {
				PollFilter::Block(ref mut block_number) => {
					// +1, cause we want to return hashes including current block hash.
					let current_number = self.best_block_number() + 1;
					let hashes = (*block_number..current_number).into_iter()
						.map(BlockId::Number)
						.filter_map(|id| self.block_hash(id))
						.collect::<Vec<RpcH256>>();

					*block_number = current_number;

					Either::A(future::ok(FilterChanges::Hashes(hashes)))
				},
				PollFilter::PendingTransaction(ref mut previous_hashes) => {
					// get hashes of pending transactions
					let current_hashes = self.pending_transactions_hashes();

					let new_hashes =
					{
						let previous_hashes_set = previous_hashes.iter().collect::<HashSet<_>>();

						//	find all new hashes
						current_hashes
							.iter()
							.filter(|hash| !previous_hashes_set.contains(hash))
							.cloned()
							.map(Into::into)
							.collect::<Vec<RpcH256>>()
					};

					// save all hashes of pending transactions
					*previous_hashes = current_hashes;

					// return new hashes
					Either::A(future::ok(FilterChanges::Hashes(new_hashes)))
				},
				PollFilter::Logs(ref mut block_number, ref mut previous_logs, ref filter) => {
					// retrive the current block number
					let current_number = self.best_block_number();

					// check if we need to check pending hashes
					let include_pending = filter.to_block == Some(BlockNumber::Pending);

					// build appropriate filter
					let mut filter: EthcoreFilter = filter.clone().into();
					filter.from_block = BlockId::Number(*block_number);
					filter.to_block = BlockId::Latest;

					// retrieve pending logs
					let pending = if include_pending {
						let pending_logs = self.pending_logs(current_number, &filter);

						// remove logs about which client was already notified about
						let new_pending_logs: Vec<_> = pending_logs.iter()
							.filter(|p| !previous_logs.contains(p))
							.cloned()
							.collect();

						// save all logs retrieved by client
						*previous_logs = pending_logs.into_iter().collect();

						new_pending_logs
					} else {
						Vec::new()
					};

					// save the number of the next block as a first block from which
					// we want to get logs
					*block_number = current_number + 1;

					// retrieve logs in range from_block..min(BlockId::Latest..to_block)
					let limit = filter.limit;
					Either::B(self.logs(filter)
						.map(move |mut logs| { logs.extend(pending); logs }) // append fetched pending logs
						.map(move |logs| limit_logs(logs, limit)) // limit the logs
						.map(FilterChanges::Logs))
				},
				PollFilter::ReturnData(ref mut block_number) => {
					// +1, cause we want to return hashes including current block hash.
					let current_number = self.best_block_number() + 1;
					let return_data = (*block_number..current_number)
						.filter_map(|block| {
							let block_id = BlockId::Number(block);
							let replay_result: Result<result::Result<Box<Iterator<Item = Executed>>, CallError>> = self.replay_block_transactions(block_id);
							let body: Result<Option<encoded::Body>> = self.block_body(block_id);
							match replay_result {
								Ok(Ok(executed)) => {
									match body {
										Ok(Some(body)) => Some(executed.zip(body.transaction_hashes())),
										Ok(None) => None,
										Err(e) => {
											warn!("Error getting block body for {:?}: {:?}", block_id, e);
											None
										}
									}
								},
								Ok(Err(e)) => {
									warn!("Error replaying transactions for block {:?}: {:?}", block_id, e);
									None
								},
								Err(e) => {
									warn!("Error replaying transactions for block {:?}: {:?}", block_id, e);
									None
								},
							}
						})
						.flat_map(|zipped| zipped)
						.map(|(executed, transaction_hash)| {
							ReturnData {
								transaction_hash,
								return_data: Bytes::from(executed.output),
								removed: false
							}
						})
						.collect();
					*block_number = current_number;

					Either::A(future::ok(FilterChanges::ReturnData(return_data)))
				}
			}
		})
	}

	fn filter_logs(&self, index: Index) -> BoxFuture<Vec<Log>> {
		let filter = {
			let mut polls = self.polls().lock();

			match polls.poll(&index.value()) {
				Some(&PollFilter::Logs(ref _block_number, ref _previous_log, ref filter)) => filter.clone(),
				// just empty array
				Some(_) => return Box::new(future::ok(Vec::new())),
				None => return Box::new(future::err(errors::filter_not_found())),
			}
		};

		let include_pending = filter.to_block == Some(BlockNumber::Pending);
		let filter: EthcoreFilter = filter.into();

		// fetch pending logs.
		let pending = if include_pending {
			let best_block = self.best_block_number();
			self.pending_logs(best_block, &filter)
		} else {
			Vec::new()
		};

		// retrieve logs asynchronously, appending pending logs.
		let limit = filter.limit;
		let logs = self.logs(filter);
		Box::new(logs
			.map(move |mut logs| { logs.extend(pending); logs })
			.map(move |logs| limit_logs(logs, limit))
		)
	}

	fn uninstall_filter(&self, index: Index) -> Result<bool> {
		Ok(self.polls().lock().remove_poll(&index.value()))
	}
}<|MERGE_RESOLUTION|>--- conflicted
+++ resolved
@@ -94,20 +94,15 @@
 		self.client.block_hash(id).map(Into::into)
 	}
 
-<<<<<<< HEAD
 	fn block_body(&self, id: BlockId) -> Result<Option<encoded::Body>> {
 		Ok(self.client.block_body(id))
 	}
 
-	fn pending_transactions_hashes(&self, best: u64) -> Vec<H256> {
-		self.miner.pending_transactions_hashes(best)
-=======
 	fn pending_transactions_hashes(&self) -> Vec<H256> {
 		self.miner.ready_transactions(&*self.client)
 			.into_iter()
 			.map(|tx| tx.signed().hash())
 			.collect()
->>>>>>> b0cc44aa
 	}
 
 	fn logs(&self, filter: EthcoreFilter) -> BoxFuture<Vec<Log>> {
