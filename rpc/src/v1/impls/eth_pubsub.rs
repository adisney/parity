// Copyright 2015-2017 Parity Technologies (UK) Ltd.
// This file is part of Parity.

// Parity is free software: you can redistribute it and/or modify
// it under the terms of the GNU General Public License as published by
// the Free Software Foundation, either version 3 of the License, or
// (at your option) any later version.

// Parity is distributed in the hope that it will be useful,
// but WITHOUT ANY WARRANTY; without even the implied warranty of
// MERCHANTABILITY or FITNESS FOR A PARTICULAR PURPOSE.  See the
// GNU General Public License for more details.

// You should have received a copy of the GNU General Public License
// along with Parity.  If not, see <http://www.gnu.org/licenses/>.

//! Eth PUB-SUB rpc implementation.

use std::sync::{Arc, Weak};
use std::collections::BTreeMap;
use std::time::Duration;

use jsonrpc_core::{BoxFuture, Result, Error};
use jsonrpc_core::futures::{self, Future, IntoFuture};
use jsonrpc_macros::Trailing;
use jsonrpc_macros::pubsub::{Sink, Subscriber};
use jsonrpc_pubsub::SubscriptionId;

use v1::helpers::{errors, limit_logs, Subscribers};
use v1::helpers::light_fetch::LightFetch;
use v1::metadata::Metadata;
use v1::traits::EthPubSub;
use v1::types::{pubsub, RichHeader, Log, ReturnData, Bytes as RpcBytes};

use ethcore::encoded;
use ethcore::filter::Filter as EthFilter;
use ethcore::client::{BlockChainClient, ChainNotify, ChainRoute, ChainRouteType, BlockId, CallAnalytics};
use sync::LightSync;
use light::cache::Cache;
use light::on_demand::OnDemand;
use light::client::{LightChainClient, LightChainNotify};
use parity_reactor::Remote;
use ethereum_types::H256;
use bytes::Bytes;
use parking_lot::{RwLock, Mutex};

type Client = Sink<pubsub::Result>;

/// Eth PubSub implementation.
pub struct EthPubSubClient<C> {
    handler: Arc<ChainNotificationHandler<C>>,
    heads_subscribers: Arc<RwLock<Subscribers<Client>>>,
    logs_subscribers: Arc<RwLock<Subscribers<(Client, EthFilter)>>>,
    transactions_subscribers: Arc<RwLock<Subscribers<Client>>>,
    return_data_subscribers: Arc<RwLock<Subscribers<Client>>>,
}

impl<C> EthPubSubClient<C> {
    /// Creates new `EthPubSubClient`.
    pub fn new(client: Arc<C>, remote: Remote) -> Self {
        let heads_subscribers = Arc::new(RwLock::new(Subscribers::default()));
        let logs_subscribers = Arc::new(RwLock::new(Subscribers::default()));
        let transactions_subscribers = Arc::new(RwLock::new(Subscribers::default()));
        let return_data_subscribers = Arc::new(RwLock::new(Subscribers::default()));

        EthPubSubClient {
            handler: Arc::new(ChainNotificationHandler {
                client,
                remote,
                heads_subscribers: heads_subscribers.clone(),
                logs_subscribers: logs_subscribers.clone(),
                transactions_subscribers: transactions_subscribers.clone(),
                return_data_subscribers: return_data_subscribers.clone(),
            }),
            heads_subscribers,
            logs_subscribers,
            transactions_subscribers,
            return_data_subscribers,
        }
    }

    /// Creates new `EthPubSubClient` with deterministic subscription ids.
    #[cfg(test)]
    pub fn new_test(client: Arc<C>, remote: Remote) -> Self {
        let client = Self::new(client, remote);
        *client.heads_subscribers.write() = Subscribers::new_test();
        *client.logs_subscribers.write() = Subscribers::new_test();
        *client.transactions_subscribers.write() = Subscribers::new_test();
        *client.return_data_subscribers.write() = Subscribers::new_test();
        client
    }

    /// Returns a chain notification handler.
    pub fn handler(&self) -> Weak<ChainNotificationHandler<C>> {
        Arc::downgrade(&self.handler)
    }
}

impl EthPubSubClient<LightFetch> {
    /// Creates a new `EthPubSubClient` for `LightClient`.
    pub fn light(
        client: Arc<LightChainClient>,
        on_demand: Arc<OnDemand>,
        sync: Arc<LightSync>,
        cache: Arc<Mutex<Cache>>,
        remote: Remote,
        gas_price_percentile: usize,
        ) -> Self {
        let fetch = LightFetch {
            client,
            on_demand,
            sync,
            cache,
            gas_price_percentile,
        };
        EthPubSubClient::new(Arc::new(fetch), remote)
    }
}

/// PubSub Notification handler.
pub struct ChainNotificationHandler<C> {
    client: Arc<C>,
    remote: Remote,
    heads_subscribers: Arc<RwLock<Subscribers<Client>>>,
    logs_subscribers: Arc<RwLock<Subscribers<(Client, EthFilter)>>>,
    transactions_subscribers: Arc<RwLock<Subscribers<Client>>>,
    return_data_subscribers: Arc<RwLock<Subscribers<Client>>>,
}

impl<C> ChainNotificationHandler<C> {
	fn notify(remote: &Remote, subscriber: &Client, result: pubsub::Result) {
		remote.spawn(subscriber
			.notify(Ok(result))
			.map(|_| ())
			.map_err(|e| warn!(target: "rpc", "Unable to send notification: {}", e))
		);
	}

	fn notify_heads(&self, headers: &[(encoded::Header, BTreeMap<String, String>)]) {
		for subscriber in self.heads_subscribers.read().values() {
			for &(ref header, ref extra_info) in headers {
				Self::notify(&self.remote, subscriber, pubsub::Result::Header(RichHeader {
					inner: header.into(),
					extra_info: extra_info.clone(),
				}));
			}
		}
	}

	fn notify_logs<F, T, Ex>(&self, enacted: &[(H256, Ex)], logs: F) where
		F: Fn(EthFilter, &Ex) -> T,
		Ex: Send,
		T: IntoFuture<Item = Vec<Log>, Error = Error>,
		T::Future: Send + 'static,
	{
		for &(ref subscriber, ref filter) in self.logs_subscribers.read().values() {
			let logs = futures::future::join_all(enacted
				.iter()
				.map(|&(hash, ref ex)| {
					let mut filter = filter.clone();
					filter.from_block = BlockId::Hash(hash);
					filter.to_block = filter.from_block.clone();
					logs(filter, ex).into_future()
				})
				.collect::<Vec<_>>()
			);
			let limit = filter.limit;
			let remote = self.remote.clone();
			let subscriber = subscriber.clone();
			self.remote.spawn(logs
				.map(move |logs| {
					let logs = logs.into_iter().flat_map(|log| log).collect();

					for log in limit_logs(logs, limit) {
						Self::notify(&remote, &subscriber, pubsub::Result::Log(log))
					}
				})
				.map_err(|e| warn!("Unable to fetch latest logs: {:?}", e))
			);
		}
	}

    fn notify_return_data<F, Ex>(&self, enacted: &[(H256, Ex)], calculate_return_data: F) where
        F: Fn(H256, &Ex) -> Option<Vec<ReturnData>>,
        Ex: Send,
    {
        let return_data = enacted
            .iter()
            .filter_map(|&(hash, ref ex)| {
                match calculate_return_data(hash, ex) {
                    Some(return_data) => Some(return_data),
                    None => None,
                }
            })
            .flat_map(|return_data| return_data)
            .collect::<Vec<ReturnData>>();

        for subscriber in self.return_data_subscribers.read().values() {
            for return_datum in &return_data {
                Self::notify(&self.remote, &subscriber, pubsub::Result::ReturnData(return_datum.clone()))
            }
        }
    }

	/// Notify all subscribers about new transaction hashes.
	pub fn new_transactions(&self, hashes: &[H256]) {
		for subscriber in self.transactions_subscribers.read().values() {
			for hash in hashes {
				Self::notify(&self.remote, subscriber, pubsub::Result::TransactionHash((*hash).into()));
			}
		}
	}
}

/// A light client wrapper struct.
pub trait LightClient: Send + Sync {
    /// Get a recent block header.
    fn block_header(&self, id: BlockId) -> Option<encoded::Header>;

    /// Fetch logs.
    fn logs(&self, filter: EthFilter) -> BoxFuture<Vec<Log>>;
}

impl LightClient for LightFetch {
    fn block_header(&self, id: BlockId) -> Option<encoded::Header> {
        self.client.block_header(id)
    }

<<<<<<< HEAD
    fn logs(&self, filter: EthFilter) -> BoxFuture<Vec<Log>> {
        LightFetch::logs(self, filter)
    }
=======
	fn logs(&self, filter: EthFilter) -> BoxFuture<Vec<Log>> {
		Box::new(LightFetch::logs(self, filter)) as BoxFuture<_>
	}
>>>>>>> 6563576a
}

impl<C: LightClient> LightChainNotify for ChainNotificationHandler<C> {
	fn new_headers(
		&self,
		enacted: &[H256],
	) {
		let headers = enacted
			.iter()
			.filter_map(|hash| self.client.block_header(BlockId::Hash(*hash)))
			.map(|header| (header, Default::default()))
			.collect::<Vec<_>>();

		self.notify_heads(&headers);
		self.notify_logs(&enacted.iter().map(|h| (*h, ())).collect::<Vec<_>>(), |filter, _| self.client.logs(filter))
	}
}

impl<C: BlockChainClient> ChainNotify for ChainNotificationHandler<C> {
	fn new_blocks(
		&self,
		_imported: Vec<H256>,
		_invalid: Vec<H256>,
		route: ChainRoute,
		_sealed: Vec<H256>,
		// Block bytes.
		_proposed: Vec<Bytes>,
		_duration: Duration,
	) {
		const EXTRA_INFO_PROOF: &'static str = "Object exists in in blockchain (fetched earlier), extra_info is always available if object exists; qed";
		let headers = route.route()
			.iter()
			.filter_map(|&(hash, ref typ)| {
				match typ {
					&ChainRouteType::Retracted => None,
					&ChainRouteType::Enacted => self.client.block_header(BlockId::Hash(hash))
				}
			})
			.map(|header| {
				let hash = header.hash();
				(header, self.client.block_extra_info(BlockId::Hash(hash)).expect(EXTRA_INFO_PROOF))
			})
			.collect::<Vec<_>>();

		// Headers
		self.notify_heads(&headers);

		// We notify logs enacting and retracting as the order in route.
		self.notify_logs(route.route(), |filter, ex| {
			match ex {
				&ChainRouteType::Enacted =>
					Ok(self.client.logs(filter).into_iter().map(Into::into).collect()),
				&ChainRouteType::Retracted =>
					Ok(self.client.logs(filter).into_iter().map(Into::into).map(|mut log: Log| {
						log.log_type = "removed".into();
						log
					}).collect()),
			}
		});

        fn replay_transactions<C: BlockChainClient>(client: &C, block_hash: H256, ex: &ChainRouteType) -> Option<Vec<ReturnData>> {
            let analytics = CallAnalytics { transaction_tracing: false, vm_tracing: false, state_diffing: false, };
            let id = BlockId::Hash(block_hash.clone());
            let replayed = client.block_body(id)
                .and_then(|body| {
                    match client.replay_block_transactions(id, analytics) {
                        Ok(executed) => Some(body.transaction_hashes().into_iter().zip(executed)),
                        Err(e) => {
                            warn!("Could not execute transactions on block {}; {:?}", block_hash, e);
                            None
                        }
                    }
                });
            match replayed {
                Some(replayed) => {
                    Some(replayed
                        .map(|(transaction_hash, executed)| {
                            ReturnData {
                                transaction_hash,
                                return_data: RpcBytes::from(executed.output),
                                removed: *ex == ChainRouteType::Retracted
                            }
                        })
                        .collect::<Vec<ReturnData>>())
                },
                None => None
            }
        }
        self.notify_return_data(route.route(), |block_hash, ex| replay_transactions::<C>(&self.client, block_hash, ex));
	}
}

impl<C: Send + Sync + 'static> EthPubSub for EthPubSubClient<C> {
    type Metadata = Metadata;

    fn subscribe(
        &self,
        _meta: Metadata,
        subscriber: Subscriber<pubsub::Result>,
        kind: pubsub::Kind,
        params: Trailing<pubsub::Params>,
        ) {
        let error = match (kind, params.into()) {
            (pubsub::Kind::NewHeads, None) => {
                self.heads_subscribers.write().push(subscriber);
                return;
            },
            (pubsub::Kind::NewHeads, _) => {
                errors::invalid_params("newHeads", "Expected no parameters.")
            },
            (pubsub::Kind::Logs, Some(pubsub::Params::Logs(filter))) => {
                self.logs_subscribers.write().push(subscriber, filter.into());
                return;
            },
            (pubsub::Kind::Logs, _) => {
                errors::invalid_params("logs", "Expected a filter object.")
            },
            (pubsub::Kind::NewPendingTransactions, None) => {
                self.transactions_subscribers.write().push(subscriber);
                return;
            },
            (pubsub::Kind::NewPendingTransactions, _) => {
                errors::invalid_params("newPendingTransactions", "Expected no parameters.")
            },
            (pubsub::Kind::ReturnData, None) => {
                self.return_data_subscribers.write().push(subscriber);
                return;
            },
            (pubsub::Kind::ReturnData, _) => {
                errors::invalid_params("returnData", "Expected no parameters.")
            },
            _ => {
                errors::unimplemented(None)
            },
        };

        let _ = subscriber.reject(error);
    }

    fn unsubscribe(&self, id: SubscriptionId) -> Result<bool> {
        let res = self.heads_subscribers.write().remove(&id).is_some();
        let res2 = self.logs_subscribers.write().remove(&id).is_some();
        let res3 = self.transactions_subscribers.write().remove(&id).is_some();
        let res4 = self.return_data_subscribers.write().remove(&id).is_some();

        Ok(res || res2 || res3 || res4)
    }
}<|MERGE_RESOLUTION|>--- conflicted
+++ resolved
@@ -226,15 +226,9 @@
         self.client.block_header(id)
     }
 
-<<<<<<< HEAD
-    fn logs(&self, filter: EthFilter) -> BoxFuture<Vec<Log>> {
-        LightFetch::logs(self, filter)
-    }
-=======
 	fn logs(&self, filter: EthFilter) -> BoxFuture<Vec<Log>> {
 		Box::new(LightFetch::logs(self, filter)) as BoxFuture<_>
 	}
->>>>>>> 6563576a
 }
 
 impl<C: LightClient> LightChainNotify for ChainNotificationHandler<C> {
