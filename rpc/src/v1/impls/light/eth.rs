--- conflicted
+++ resolved
@@ -535,15 +535,11 @@
 		self.client.block_hash(id).map(Into::into)
 	}
 
-<<<<<<< HEAD
 	fn block_body(&self, _id: BlockId) -> Result<Option<encoded::Body>> {
 		Err(errors::light_unimplemented(None))
 	}
 
-	fn pending_transactions_hashes(&self, _block_number: u64) -> Vec<::ethereum_types::H256> {
-=======
 	fn pending_transactions_hashes(&self) -> Vec<::ethereum_types::H256> {
->>>>>>> b0cc44aa
 		Vec::new()
 	}
 
