--- conflicted
+++ resolved
@@ -560,13 +560,12 @@
 		&self.polls
 	}
 
-<<<<<<< HEAD
+	fn removed_logs(&self, _block_hash: ::ethereum_types::H256, _filter: &EthcoreFilter) -> (Vec<Log>, u64) {
+		(Default::default(), 0)
+	}
+
 	fn replay_block_transactions(&self, _block: BlockId) -> Result<result::Result<Box<Iterator<Item = Executed>>, CallError>> {
 		Err(errors::light_unimplemented(None))
-=======
-	fn removed_logs(&self, _block_hash: ::ethereum_types::H256, _filter: &EthcoreFilter) -> (Vec<Log>, u64) {
-		(Default::default(), 0)
->>>>>>> 3016d54f
 	}
 }
 
